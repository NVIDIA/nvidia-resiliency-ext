--- conflicted
+++ resolved
@@ -13,11 +13,8 @@
 # See the License for the specific language governing permissions and
 # limitations under the License.
 
-<<<<<<< HEAD
 from nvidia_resiliency_ext.common.device_utils import get_current_device
-=======
 import nvrx_cupti_module as cupti_module  # type: ignore
->>>>>>> e7e7a05a
 import pytest
 import torch
 import torch.nn as nn

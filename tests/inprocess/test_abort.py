# SPDX-FileCopyrightText: NVIDIA CORPORATION & AFFILIATES
# Copyright (c) 2024 NVIDIA CORPORATION & AFFILIATES. All rights reserved.
# SPDX-License-Identifier: Apache-2.0
#
# Licensed under the Apache License, Version 2.0 (the "License");
# you may not use this file except in compliance with the License.
# You may obtain a copy of the License at
#
# http://www.apache.org/licenses/LICENSE-2.0
#
# Unless required by applicable law or agreed to in writing, software
# distributed under the License is distributed on an "AS IS" BASIS,
# WITHOUT WARRANTIES OR CONDITIONS OF ANY KIND, either express or implied.
# See the License for the specific language governing permissions and
# limitations under the License.

import datetime
import multiprocessing
import unittest

from nvidia_resiliency_ext.common.device_utils import get_current_device, get_distributed_backend, get_distributed_init_method, get_xla_model
import torch

import nvidia_resiliency_ext.inprocess as inprocess

from . import common

xm = get_xla_model()

@common.apply_all_tests(common.retry())
@unittest.skipIf(not torch.cuda.is_available(), 'cuda not available')
class TestAbort(unittest.TestCase):
    @staticmethod
    def launch(fn, world_size=2, timeout=datetime.timedelta(seconds=10)):
        procs = []
        ctx = multiprocessing.get_context('fork')
        barrier = ctx.Barrier(world_size)
        for rank in range(world_size):
            p = ctx.Process(target=fn, args=(rank, world_size, barrier))
            p.start()
            procs.append(p)

        for p in procs:
            p.join(timeout.total_seconds())
            if p.exitcode != 0:
                for p in procs:
                    p.kill()
        exitcodes = [p.exitcode for p in procs]
        return exitcodes

    def test_multi_group(self):

        def run(rank, world_size, barrier):
            abort = inprocess.abort.AbortTorchDistributed()
            device = get_current_device()
            store = torch.distributed.TCPStore(
                host_name='localhost',
                port=29501,
                is_master=(rank == 0),
                timeout=datetime.timedelta(seconds=5),
            ) if torch.cuda.is_available() else None
            if store is not None:
                torch.distributed.init_process_group(
                    backend='nccl', store=store, rank=rank, world_size=world_size
                )
            else:
                torch.distributed.init_process_group(
                    backend=get_distributed_backend(), 
                    init_method=get_distributed_init_method(),
                    rank=rank, world_size=world_size
                )
            barrier.wait()
            size = 128
            t1 = torch.ones(size, device=device)
            t2 = torch.ones(size, device=device)
<<<<<<< HEAD
            default_group = torch.distributed.group.WORLD
=======
            default_group = torch.distributed.distributed_c10d._get_default_group()
>>>>>>> e7e7a05a
            torch.distributed.all_reduce(t1, group=default_group)
            if torch.cuda.is_available():
                torch.cuda.synchronize()
            new_group = torch.distributed.new_group([0], backend=get_distributed_backend())
            if rank == 0:
                torch.distributed.all_reduce(t2, group=new_group)
            if torch.cuda.is_available():
                torch.cuda.synchronize()

            for i in range(3):
                if rank == 0:
                    torch.distributed.all_reduce(t2, group=new_group)
                torch.distributed.all_reduce(t1, group=default_group)
                if i == 1 and rank == 1:
                    abort(None)
                    break
                if i == 2 and rank == 0:
                    abort(None)
                    break
            if torch.cuda.is_available():
                torch.cuda.synchronize()

        exitcodes = self.launch(run)
        self.assertTrue(all(ec == 0 for ec in exitcodes), exitcodes)<|MERGE_RESOLUTION|>--- conflicted
+++ resolved
@@ -18,14 +18,17 @@
 import multiprocessing
 import unittest
 
-from nvidia_resiliency_ext.common.device_utils import get_current_device, get_distributed_backend, get_distributed_init_method, get_xla_model
+from nvidia_resiliency_ext.common.device_utils import (
+    get_current_device, 
+    get_distributed_backend, 
+    get_distributed_init_method
+)
+
 import torch
 
 import nvidia_resiliency_ext.inprocess as inprocess
 
 from . import common
-
-xm = get_xla_model()
 
 @common.apply_all_tests(common.retry())
 @unittest.skipIf(not torch.cuda.is_available(), 'cuda not available')
@@ -73,11 +76,7 @@
             size = 128
             t1 = torch.ones(size, device=device)
             t2 = torch.ones(size, device=device)
-<<<<<<< HEAD
             default_group = torch.distributed.group.WORLD
-=======
-            default_group = torch.distributed.distributed_c10d._get_default_group()
->>>>>>> e7e7a05a
             torch.distributed.all_reduce(t1, group=default_group)
             if torch.cuda.is_available():
                 torch.cuda.synchronize()

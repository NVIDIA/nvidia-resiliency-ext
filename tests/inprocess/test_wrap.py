--- conflicted
+++ resolved
@@ -669,7 +669,6 @@
 
             raise ZeroDivisionError
 
-<<<<<<< HEAD
         # The wrapper will catch RestartAbort and call sys.exit(130)
         # We need to catch SystemExit with exit code 130 instead of RestartAbort
         with self.assertRaises(SystemExit) as cm:
@@ -677,10 +676,6 @@
 
         # Verify the exit code is 130 (RestartAbort)
         self.assertEqual(cm.exception.code, 130)
-=======
-        with self.assertRaisesRegex(inprocess.exception.RestartAbort, 'iteration=3'):
-            fn()
-
 
 class TestRestartHealthCheck(TestCase):
     """Test the _construct_restart_health_check function and restart_health_check logic."""
@@ -1250,5 +1245,4 @@
 
         # Verify that the user check was executed
         self.assertEqual(result, mock_state)
-        self.assertIn("user", mock_state.execution_trace)
->>>>>>> cfac2d70
+        self.assertIn("user", mock_state.execution_trace)
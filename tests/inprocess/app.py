# SPDX-FileCopyrightText: NVIDIA CORPORATION & AFFILIATES
# Copyright (c) 2024 NVIDIA CORPORATION & AFFILIATES. All rights reserved.
# SPDX-License-Identifier: Apache-2.0
#
# Licensed under the Apache License, Version 2.0 (the "License");
# you may not use this file except in compliance with the License.
# You may obtain a copy of the License at
#
# http://www.apache.org/licenses/LICENSE-2.0
#
# Unless required by applicable law or agreed to in writing, software
# distributed under the License is distributed on an "AS IS" BASIS,
# WITHOUT WARRANTIES OR CONDITIONS OF ANY KIND, either express or implied.
# See the License for the specific language governing permissions and
# limitations under the License.

import argparse
import collections
import datetime
import enum
import faulthandler
import logging
import multiprocessing
import os
import random
import signal
import sys
import time
import warnings
from datetime import timedelta
from typing import Optional

<<<<<<< HEAD
from nvidia_resiliency_ext.common.device_utils import (
    get_current_device, 
    get_distributed_init_method, 
    get_xla_model
)
=======
if 'TORCH_CPP_LOG_LEVEL' not in os.environ:
    os.environ['TORCH_CPP_LOG_LEVEL'] = 'error'
>>>>>>> e7e7a05a

import torch
import torch.nn as nn
from packaging import version

import nvidia_resiliency_ext.inprocess as inprocess
import nvidia_resiliency_ext.inprocess.tools as tools

xm = get_xla_model()

os.environ['MASTER_ADDR'] = 'localhost'
os.environ['MASTER_PORT'] = '29500'


def unixTimestamp():
    now = datetime.datetime.utcfromtimestamp(time.time())
    return f'{str(now)} {os.getpid()} |> '


class InjectedException(Exception):
    pass


def parse_args(namespace=None, allow_extras=True):
    parser = argparse.ArgumentParser()

    inproc = parser.add_argument_group()
    inproc.add_argument('--min-world-size', default=1, type=int)
    inproc.add_argument('--min-active-world-size', default=1, type=int)
    inproc.add_argument('--max-world-size', default=None, type=int)
    inproc.add_argument('--world-size-div', default=1, type=int)
    inproc.add_argument('--groupsize', default=1, type=int)
    inproc.add_argument('--max-iterations', default=None, type=int)
    inproc.add_argument('--max-rank-faults', default=None, type=int)
    inproc.add_argument('--signal', type=lambda s: signal.Signals[s.upper()])
    inproc.add_argument('--health-timeout', default=5, type=float)
    inproc.add_argument('--progress-watchdog-int', default=0.01, type=float)
    inproc.add_argument('--monitor-thread-int', default=0.01, type=float)
    inproc.add_argument('--monitor-process-int', default=0.01, type=float)
    inproc.add_argument('--heartbeat-int', default=1, type=float)
    inproc.add_argument('--soft-timeout', default=60, type=float)
    inproc.add_argument('--hard-timeout', default=90, type=float)
    inproc.add_argument('--heartbeat-timeout', default=30, type=float)
    inproc.add_argument('--last-call-wait', default=1, type=float)
    inproc.add_argument('--termination-grace-time', default=5, type=float)
    inproc.add_argument('--store-timeout', default=60, type=float)
    inproc.add_argument('--barrier-timeout', default=120, type=float)
    inproc.add_argument('--completion-timeout', default=120, type=float)
    inproc.add_argument('--disabled', default=False, action='store_true')
    inproc.add_argument('--logfile', default='/tmp/inproc_monitor_{rank}.log')

    train = parser.add_argument_group()
    train.add_argument('--seed', default=123, type=int)
    train.add_argument('--world-size', default=8, type=int)
    train.add_argument('--last-iteration', default=None, type=int)
    train.add_argument('--backend', default='gloo', choices=['gloo', 'nccl'])
    train.add_argument('--min-faults', default=1, type=int)
    train.add_argument('--max-faults', default=1, type=int)
    train.add_argument('--process-group-timeout', default=120, type=float)
    train.add_argument('--distributed', default=False, action='store_true')
    train.add_argument('--check-fault', default=False, action='store_true')
    train.add_argument('--faulthandler', default=False, action='store_true')
    train.add_argument('--traceback', default=False, action='store_true')
    train.add_argument('--ignore-sigterm', default=False, action='store_true')
    train.add_argument('--all-reduce', default=0, type=int)
    train.add_argument('--nproc-per-node', default=None, type=int)
    train.add_argument('--size', default=16, type=int)
    train.add_argument('--layers', default=16, type=int)
    train.add_argument('--batch', default=1024, type=int)
    train.add_argument('--hidden', default=1024, type=int)
    train.add_argument('--log-interval', default=10, type=int)
    train.add_argument('--sync-interval', default=1, type=int)
    train.add_argument('--keep-alive', default=1, type=int)
    train.add_argument('--train-stall', default=0.1, type=float)
    train.add_argument('--train-stall-chunks', default=1000, type=int)
    train.add_argument('--train-sleep', default=0.1, type=float)
    train.add_argument('--progress', default=False, action='store_true')
    train.add_argument('--ext-min-delay', default=1, type=float)
    train.add_argument('--ext-max-delay', default=2, type=float)
    train.add_argument(
        '--ext-fault',
        type=lambda s: tools.inject_fault.Fault[s.upper()],
        default=None,
        nargs='+',
    )

    train.add_argument(
        '--fault',
        type=lambda s: Fault[s.upper()],
        default=None,
        nargs='+',
    )
    train.add_argument(
        '--log',
        type=lambda s: logging._nameToLevel[s.upper()],
        default=logging.INFO,
    )
    train.add_argument('--mode', type=lambda s: Mode[s.upper()], default=Mode.SPIN)

    args, extras = parser.parse_known_args(namespace=namespace)
    if not allow_extras:
        assert not extras, extras

    if args.nproc_per_node is None:
        args.nproc_per_node = args.world_size

    assert args.min_faults > 0
    assert args.keep_alive <= args.min_world_size

    if not args.fault and not args.ext_fault:
        warnings.warn('fault injection mode was not specified')

    return args


class Fault(enum.Enum):
    GPU_ERROR = enum.auto()
    EXC = enum.auto()
    SIGKILL = enum.auto()
    SIGTERM = enum.auto()
    SYS_EXIT = enum.auto()
    OS_ABORT = enum.auto()


class Mode(enum.Enum):
    SPIN = enum.auto()
    TRAIN = enum.auto()


def maybe_trigger_fault(rank, world_size, args, group:Optional[torch.distributed.ProcessGroup]=None):
    log = logging.getLogger()
    num_ranks_to_trigger = min(
        random.randint(args.min_faults, args.max_faults),
        world_size - args.keep_alive,
    )

    # range starts from keep_alive because first keep_alive ranks can't fail,
    # typically keep_alive = 1 because rank 0 hosts TCPStore
    ranks_to_trigger = random.sample(range(args.keep_alive, world_size), num_ranks_to_trigger)

    if args.check_fault and torch.distributed.is_available() and torch.distributed.is_initialized():
        all_ranks_to_trigger = [None] * world_size
<<<<<<< HEAD
        torch.distributed.all_gather_object(
            all_ranks_to_trigger, ranks_to_trigger, group=group
        )
=======
        torch.distributed.all_gather_object(all_ranks_to_trigger, ranks_to_trigger)
>>>>>>> e7e7a05a

        for other_ranks_to_trigger in all_ranks_to_trigger:
            if other_ranks_to_trigger != ranks_to_trigger:
                log.critical(f'inconsistent {ranks_to_trigger=}')
                os.kill(os.getpid(), signal.SIGKILL)

    if isinstance(args.fault, collections.abc.Sequence):
        generator = random.Random()
        generator.seed(random.randint(0, 1000000) + rank)
        fault = generator.sample(args.fault, 1)[0]
    else:
        fault = args.fault

    if rank in ranks_to_trigger:
        log.info(f'{rank=} triggers {fault=}')

<<<<<<< HEAD
        if fault == Fault.GPU:
            b = torch.ones(1, dtype=torch.int64).to(device=get_current_device())
            a = torch.ones(1, dtype=torch.int64).to(device=get_current_device())
=======
        if fault == Fault.GPU_ERROR:
            b = torch.ones(1, dtype=torch.int64).cuda()
            a = torch.ones(1, dtype=torch.int64).cuda()
>>>>>>> e7e7a05a
            a[b] = 0

        elif fault == Fault.EXC:
            raise InjectedException

        elif fault == Fault.SYS_EXIT:
            sys.exit(0)

        elif fault == Fault.SIGKILL:
            os.kill(os.getpid(), signal.SIGKILL)

        elif fault == Fault.SIGTERM:
            os.kill(os.getpid(), signal.SIGTERM)

        elif fault == Fault.OS_ABORT:
            os.abort()


class RankFilter(logging.Filter):
    def __init__(self, rank, keyword, show_traceback):
        super().__init__()
        self.rank = rank
        self.keyword = keyword
        self.show_traceback = show_traceback

    def filter(self, record):
        record.rank = self.rank
        if self.show_traceback and sys.exc_info()[0] is not None:
            record.exc_info = sys.exc_info()
        if self.keyword in record.msg and self.rank != 0:
            return False
        else:
            return True


def training_main():
    args = parse_args(allow_extras=False)

    rank = int(os.environ['RANK'])

    logging.basicConfig(
        level=args.log,
        format="%(asctime)s | %(levelname)s | %(name)s | %(message)s",
        datefmt="%Y-%m-%d %H:%M:%S",
        filename=f'/tmp/example_{rank}.log',
        filemode='w',
        force=True,
    )
    rank_filter = RankFilter(rank, '***', args.traceback)
    console = logging.StreamHandler(sys.stderr)
    formatter = logging.Formatter(
        "%(asctime)s | %(levelname)-8s | %(name)-28s | %(rank)-3s | %(message)s"
    )
    console.setFormatter(formatter)
    console.addFilter(rank_filter)
    console.setLevel(args.log)
    logging.getLogger().addHandler(console)

    base_store = torch.distributed.TCPStore(
        host_name=os.environ['MASTER_ADDR'],
        port=int(os.environ['MASTER_PORT']),
        world_size=int(os.environ['WORLD_SIZE']),
        is_master=int(os.environ['RANK']) == 0,
        multi_tenant=True,
        wait_for_workers=True,
        use_libuv=True,
    ) if torch.cuda.is_available() else None

    wrapped = inprocess.Wrapper(
        store_kwargs={
            'timeout': timedelta(seconds=args.store_timeout),
            'port': int(os.environ['MASTER_PORT']) + 1,
        },
        initialize=inprocess.Compose(
            inprocess.initialize.RetryController(
                max_iterations=args.max_iterations,
                min_world_size=args.min_world_size,
                min_active_world_size=args.min_active_world_size,
            ),
        ),
        finalize=None,
        health_check=inprocess.Compose(
            inprocess.health_check.CudaHealthCheck(timedelta(seconds=args.health_timeout)),
            inprocess.health_check.FaultCounter(args.max_rank_faults),
        ),
        rank_assignment=inprocess.Compose(
            inprocess.rank_assignment.ActiveWorldSizeDivisibleBy(args.world_size_div),
            inprocess.rank_assignment.MaxActiveWorldSize(args.max_world_size),
            inprocess.rank_assignment.ShiftRanks(),
            inprocess.rank_assignment.FilterCountGroupedByKey(
                key_or_fn=lambda state: state.rank // args.groupsize,
                condition=lambda count: count == args.groupsize,
            ),
        ),
        monitor_thread_interval=timedelta(seconds=args.monitor_thread_int),
        monitor_process_interval=timedelta(seconds=args.monitor_process_int),
        heartbeat_interval=timedelta(seconds=args.heartbeat_int),
        progress_watchdog_interval=timedelta(seconds=args.progress_watchdog_int),
        soft_timeout=timedelta(seconds=args.soft_timeout),
        hard_timeout=timedelta(seconds=args.hard_timeout),
        heartbeat_timeout=timedelta(seconds=args.heartbeat_timeout),
        barrier_timeout=timedelta(seconds=args.barrier_timeout),
        completion_timeout=timedelta(seconds=args.completion_timeout),
        last_call_wait=timedelta(seconds=args.last_call_wait),
        termination_grace_time=timedelta(seconds=args.termination_grace_time),
        monitor_process_logfile=args.logfile,
        enabled=not args.disabled,
    )(train)

    wrapped(base_store)


def train(
    base_store: torch.distributed.TCPStore = None,
    call_wrapper: inprocess.CallWrapper = None,
    namespace: Optional[argparse.Namespace] = None,
):
    args = parse_args(namespace)

    rank = int(os.environ['RANK'])
    world_size = int(os.environ['WORLD_SIZE'])

    if call_wrapper is not None:
        iteration = call_wrapper.iteration
    else:
        iteration = 0

    if args.last_iteration is not None and args.last_iteration == iteration:
        return

    logging.critical(f'*** starting {iteration=} {world_size=} ***')

    if args.faulthandler:
        faulthandler.register(signal.SIGTERM, file=open(f'/tmp/fault_{rank}.log', 'w'))

    if args.ignore_sigterm:
        signal.signal(signal.SIGTERM, signal.SIG_IGN)

    random.seed(args.seed + iteration)

    if args.backend == 'gloo':
        device = torch.device('cpu')
    elif args.backend == 'nccl' or args.backend == 'xla':
        device = get_current_device()
    else:
        raise RuntimeError(f"Unsupported backend: {args.backend}")
    assert torch.cuda.is_available() or (args.backend == "xla" or args.backend == "gloo")

    if args.distributed:
        if base_store is not None:
            store = torch.distributed.PrefixStore(str(iteration), base_store)

            torch.distributed.init_process_group(
                backend=args.backend,
                store=store,
                rank=int(os.environ['RANK']),
                world_size=int(os.environ['WORLD_SIZE']),
                timeout=datetime.timedelta(seconds=args.process_group_timeout),
            )
        else:
            init_method = get_distributed_init_method(args.backend),
            torch.distributed.init_process_group(
                backend=args.backend,
                rank=int(os.environ['RANK']),
                world_size=int(os.environ['WORLD_SIZE']),
                init_method=init_method,
                timeout=datetime.timedelta(seconds=args.process_group_timeout),
            )

        tensor = torch.ones(args.size, dtype=torch.int64, device=device)
        torch.distributed.all_reduce(tensor, group=torch.distributed.WORLD)
        assert (tensor == world_size).all()
        if device.type == 'cuda':
            torch.cuda.synchronize()

        for _ in range(args.all_reduce):
            torch.distributed.all_reduce(tensor, group=torch.distributed.WORLD)

    if call_wrapper is not None:
        call_wrapper.ping()

    for i in range(args.train_stall_chunks):
        time.sleep(args.train_stall / args.train_stall_chunks)

    if args.fault is not None:
        maybe_trigger_fault(rank, world_size, args)

    if args.ext_fault is not None:
        tools.inject_fault.inject_fault(
            faults=args.ext_fault,
            num_faults=(args.min_faults, args.max_faults),
            keep_alive=args.keep_alive,
            delay=(args.ext_min_delay, args.ext_max_delay),
            seed=args.seed + iteration,
        )

    if args.distributed and device.type == 'cuda':
        torch.cuda.synchronize()

    if args.distributed:
        for _ in range(args.all_reduce):
            torch.distributed.all_reduce(tensor, group=torch.distributed.WORLD)

    if world_size == args.keep_alive:
        logging.critical(f'{rank=} world_size == keep_alive, returning')
        return

    if args.mode == Mode.SPIN:
        while True:
            if call_wrapper is not None:
                call_wrapper.ping()
            # arbitrary sleep to emulate actual training code
            if args.progress:
                print(f'{rank=} training')
            time.sleep(args.train_sleep)

    elif args.mode == Mode.TRAIN:
        layers = args.layers
        batch = args.batch
        hidden = args.hidden
        log_interval = args.log_interval
        sync_interval = args.sync_interval

        model = nn.Sequential(*[nn.Linear(hidden, hidden, bias=False) for _ in range(layers)]).to(
            device
        )
        opt = torch.optim.Adam(model.parameters(), lr=1e-6)

        if args.distributed:
            model = torch.nn.parallel.DistributedDataParallel(model)

        train_iter = 0
        if device.type == 'cuda':
            torch.cuda.synchronize()
        timer = time.perf_counter()
        while True:
            if call_wrapper is not None:
                call_wrapper.ping()
            model.zero_grad()
            inp = torch.rand(batch, hidden, device=device)
            out = model(inp)
            out.backward(torch.ones_like(out))
            opt.step()
            train_iter += 1

            if train_iter % sync_interval == (sync_interval - 1):
                if device.type == 'cuda':
                    torch.cuda.synchronize()

            if train_iter % log_interval == (log_interval - 1):
                if device.type == 'cuda':
                    torch.cuda.synchronize()
                elapsed = (time.perf_counter() - timer) / log_interval * 1000
                print(f'{rank=} {train_iter=} {elapsed=}')
                timer = time.perf_counter()


def main():
    args = parse_args(allow_extras=False)

    rank = 'M'
    logging.basicConfig(
        level=args.log,
        format="%(asctime)s | %(levelname)s | %(name)s | %(message)s",
        datefmt="%Y-%m-%d %H:%M:%S",
        filename=f'/tmp/example_{rank}.log',
        filemode='w',
        force=True,
    )
    rank_filter = RankFilter(rank, '***', args.traceback)
    console = logging.StreamHandler(sys.stderr)
    formatter = logging.Formatter(
        "%(asctime)s | %(levelname)-8s | %(name)-28s | %(rank)-3s | %(message)s"
    )
    console.setFormatter(formatter)
    console.addFilter(rank_filter)
    console.setLevel(args.log)
    logging.getLogger().addHandler(console)
    log = logging.getLogger()

    log.info(args)

    random.seed(args.seed)

    if args.distributed and args.backend == 'nccl':
        if version.parse(torch.__version__) < version.parse('2.3.0'):
            msg = 'PyT >= 2.3.0 is required to terminate hung NCCL collectives'
            warnings.warn(msg)

    # standard code to start multiple training processes
    os.environ['WORLD_SIZE'] = str(args.world_size)

    log.info('creating processes')
    ctx = multiprocessing.get_context('fork')
    procs = []
    for rank in range(args.world_size):
        local_rank = rank % args.nproc_per_node

        os.environ['RANK'] = str(rank)
        os.environ['LOCAL_RANK'] = str(local_rank)

        p = ctx.Process(
            target=training_main,
            name=f'Worker-{rank}',
        )
        p.start()
        procs.append(p)

    try:
        for rank, p in enumerate(procs):
            p.join()
        log.info('all processes joined')
    except Exception:
        log.info('killing processes')
        for rank, p in enumerate(procs):
            p.kill()
    log.info('finished')


if __name__ == '__main__':
    main()<|MERGE_RESOLUTION|>--- conflicted
+++ resolved
@@ -30,16 +30,13 @@
 from datetime import timedelta
 from typing import Optional
 
-<<<<<<< HEAD
 from nvidia_resiliency_ext.common.device_utils import (
     get_current_device, 
-    get_distributed_init_method, 
-    get_xla_model
+    get_distributed_init_method
 )
-=======
+
 if 'TORCH_CPP_LOG_LEVEL' not in os.environ:
     os.environ['TORCH_CPP_LOG_LEVEL'] = 'error'
->>>>>>> e7e7a05a
 
 import torch
 import torch.nn as nn
@@ -47,8 +44,6 @@
 
 import nvidia_resiliency_ext.inprocess as inprocess
 import nvidia_resiliency_ext.inprocess.tools as tools
-
-xm = get_xla_model()
 
 os.environ['MASTER_ADDR'] = 'localhost'
 os.environ['MASTER_PORT'] = '29500'
@@ -182,13 +177,9 @@
 
     if args.check_fault and torch.distributed.is_available() and torch.distributed.is_initialized():
         all_ranks_to_trigger = [None] * world_size
-<<<<<<< HEAD
         torch.distributed.all_gather_object(
-            all_ranks_to_trigger, ranks_to_trigger, group=group
+            all_ranks_to_trigger, ranks_to_trigger
         )
-=======
-        torch.distributed.all_gather_object(all_ranks_to_trigger, ranks_to_trigger)
->>>>>>> e7e7a05a
 
         for other_ranks_to_trigger in all_ranks_to_trigger:
             if other_ranks_to_trigger != ranks_to_trigger:
@@ -205,15 +196,9 @@
     if rank in ranks_to_trigger:
         log.info(f'{rank=} triggers {fault=}')
 
-<<<<<<< HEAD
         if fault == Fault.GPU:
-            b = torch.ones(1, dtype=torch.int64).to(device=get_current_device())
-            a = torch.ones(1, dtype=torch.int64).to(device=get_current_device())
-=======
-        if fault == Fault.GPU_ERROR:
             b = torch.ones(1, dtype=torch.int64).cuda()
             a = torch.ones(1, dtype=torch.int64).cuda()
->>>>>>> e7e7a05a
             a[b] = 0
 
         elif fault == Fault.EXC:

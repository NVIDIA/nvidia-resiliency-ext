# SPDX-FileCopyrightText: NVIDIA CORPORATION & AFFILIATES
# Copyright (c) 2024 NVIDIA CORPORATION & AFFILIATES. All rights reserved.
# SPDX-License-Identifier: Apache-2.0
#
# Licensed under the Apache License, Version 2.0 (the "License");
# you may not use this file except in compliance with the License.
# You may obtain a copy of the License at
#
# http://www.apache.org/licenses/LICENSE-2.0
#
# Unless required by applicable law or agreed to in writing, software
# distributed under the License is distributed on an "AS IS" BASIS,
# WITHOUT WARRANTIES OR CONDITIONS OF ANY KIND, either express or implied.
# See the License for the specific language governing permissions and
# limitations under the License.

import datetime
import multiprocessing
import sys
import threading
import time
import unittest

import torch

import nvidia_resiliency_ext.inprocess as inprocess

from . import common  # noqa: F401


@unittest.skipIf(not torch.cuda.is_available(), 'cuda not available')
class TestCudaHealthCheck(unittest.TestCase):
    @staticmethod
    def launch(fn, timeout=datetime.timedelta(seconds=10)):
        ctx = multiprocessing.get_context('fork')
        proc = ctx.Process(target=fn)
        start_time = time.perf_counter()
        proc.start()

        proc.join(timeout.total_seconds())
        if proc.exitcode is None:
            proc.kill()
            proc.join()
        stop_time = time.perf_counter()
        elapsed = stop_time - start_time
        return proc.exitcode, elapsed

    def test_basic(self):
        def run():
            check = inprocess.health_check.CudaHealthCheck()
<<<<<<< HEAD
            check(None, None)
            if torch.cuda.is_available():
                torch.cuda.synchronize()
=======
            check(None)
            torch.cuda.synchronize()
>>>>>>> e7e7a05a

        exitcode, _ = self.launch(run)
        self.assertEqual(exitcode, 0)

    def test_timeout(self):
        def run():
            torch.ones(1).cuda()
            check = inprocess.health_check.CudaHealthCheck(datetime.timedelta(seconds=1))
            torch.cuda._sleep(1 << 40)
            try:
                check(None)
                sys.exit(1)
            except inprocess.exception.TimeoutError:
                sys.exit(0)

        exitcode, elapsed = self.launch(run)
        self.assertEqual(exitcode, 0)
        self.assertLess(elapsed, 10)

    @unittest.mock.patch.object(threading, 'excepthook', new=lambda _: None)
    def test_raises(self):
        def run():
            check = inprocess.health_check.CudaHealthCheck(datetime.timedelta(seconds=5))
            b = torch.ones(1, dtype=torch.int64).cuda()
            a = torch.ones(1, dtype=torch.int64).cuda()
            a[b] = 0
            try:
                check(None)
                sys.exit(1)
            except RuntimeError as ex:
                if 'CUDA' in str(ex):
                    sys.exit(0)
                sys.exit(1)

        exitcode, elapsed = self.launch(run)
        self.assertEqual(exitcode, 0)
        self.assertLess(elapsed, 10)<|MERGE_RESOLUTION|>--- conflicted
+++ resolved
@@ -48,14 +48,9 @@
     def test_basic(self):
         def run():
             check = inprocess.health_check.CudaHealthCheck()
-<<<<<<< HEAD
             check(None, None)
             if torch.cuda.is_available():
                 torch.cuda.synchronize()
-=======
-            check(None)
-            torch.cuda.synchronize()
->>>>>>> e7e7a05a
 
         exitcode, _ = self.launch(run)
         self.assertEqual(exitcode, 0)

--- conflicted
+++ resolved
@@ -47,15 +47,9 @@
             ckpt_impl.finalize_async_save(blocking=True)
 
             # load and compare
-<<<<<<< HEAD
             device = get_current_device()
-            loaded_async_state_dict = torch.load(async_ckpt_dir/'test', map_location=device)
-            loaded_sync_state_dict = torch.load(sync_ckpt_dir/'test', map_location=device)
-=======
-            device = torch.device(f"cuda:{torch.cuda.current_device()}")
             loaded_async_state_dict = torch.load(async_ckpt_dir / 'test', map_location=device)
             loaded_sync_state_dict = torch.load(sync_ckpt_dir / 'test', map_location=device)
->>>>>>> e7e7a05a
             for k in loaded_sync_state_dict.keys():
                 assert k in loaded_async_state_dict, f"{k} is not in loaded async state_dict"
                 assert torch.equal(

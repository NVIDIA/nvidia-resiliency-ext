# SPDX-FileCopyrightText: NVIDIA CORPORATION & AFFILIATES
# Copyright (c) 2024 NVIDIA CORPORATION & AFFILIATES. All rights reserved.
# SPDX-License-Identifier: Apache-2.0
#
# Licensed under the Apache License, Version 2.0 (the "License");
# you may not use this file except in compliance with the License.
# You may obtain a copy of the License at
#
# http://www.apache.org/licenses/LICENSE-2.0
#
# Unless required by applicable law or agreed to in writing, software
# distributed under the License is distributed on an "AS IS" BASIS,
# WITHOUT WARRANTIES OR CONDITIONS OF ANY KIND, either express or implied.
# See the License for the specific language governing permissions and
# limitations under the License.

import asyncio
import logging
import os
import threading
import traceback
from collections import defaultdict
from functools import wraps
from typing import Callable, Optional, Union

import defusedxml.ElementTree as ET
from nvidia_resiliency_ext.shared_utils.log_manager import LogConfig

# Get the nvrx logger
logger = logging.getLogger(LogConfig.name)

# Adds basic thread safety, allowing to run health checks from multiple threads.
# This is needed for rendezvous unit tests. NOTE: It will work as long as each
# function/method that uses NVML performs NVML initialization and shutdown.
# Please follow this pattern when adding new code.
_nvml_lock = threading.RLock()


def with_pynvml_lock(func):
    @wraps(func)
    def wrapper(*args, **kwargs):
        with _nvml_lock:
            return func(*args, **kwargs)

    return wrapper


class PynvmlMixin:
    def __init__(self):
        # Initialize pynvml to None
        self.pynvml = None

    def check_pynvml_availability(self) -> bool:
        try:
            import pynvml

            self.pynvml = pynvml
            return True
        except ImportError:
            logger.warning("Pynvml is not installed.")
            return False

    @with_pynvml_lock
    def get_gpu_pci_mapping(self):
        """
        Retrieve GPU local rank to PCI Bus mapping using pynvml.
        """
        assert (
            self.pynvml is not None
        ), "pynvml is not initialized. Ensure check_pynvml_availability() is called first."

        gpu_pci_map = {}
        try:
            self.pynvml.nvmlInit()
            num_gpus = self.pynvml.nvmlDeviceGetCount()

            for i in range(num_gpus):
                handle = self.pynvml.nvmlDeviceGetHandleByIndex(i)
                pci_info = self.pynvml.nvmlDeviceGetPciInfo(handle)
                bus_id = pci_info.busId
                if isinstance(bus_id, bytes):
                    bus_id = bus_id.decode('utf-8')
                bus_id = bus_id.lower()
                # Extract the last 12 characters (standard PCI format)
                gpu_pci_map[i] = bus_id[-12:]

        except self.pynvml.NVMLError as e:
            logger.error(f"NVML Error: {e}\n{traceback.format_exc()}")

        finally:
            try:
                self.pynvml.nvmlShutdown()
            except self.pynvml.NVMLError as e:
                logger.error(f"Failed to shut down NVML: {e}")

        return gpu_pci_map


class PciMixin:
    """
    Mixin to interact with PCI devices.
    """

    def __init__(self):
        pass

    def get_pci_ancestor(self, pci_bus_id: str):
        """
        Walk up the PCI hierarchy and return a list of ancestors, from closest to root.

        Args:
          pci_bus_id (str): 12-byte PCI bus id (e.g. "0000:19:00.0")
        """
        path = os.path.join("/sys/bus/pci/devices", pci_bus_id)
        ancestors = []

        while os.path.exists(path):
            ancestors.append(pci_bus_id)
            parent_path = os.path.realpath(os.path.join(path, ".."))
            parent_bus_id = os.path.basename(parent_path)

            # Stop if we reach the root
            if parent_bus_id == pci_bus_id or not parent_bus_id.startswith("0000:"):
                break

            pci_bus_id = parent_bus_id
            path = parent_path

        return ancestors  # Closest device (self) to root

    def get_ib_pci_mapping(self):
        """
        Retrieve IB device to PCI bus mapping from /sys/class/infiniband
        """
        ib_pci_map = {}
        infiniband_path = "/sys/class/infiniband"

        try:
            for ib_device in sorted(os.listdir(infiniband_path)):
                ib_device_path = os.path.realpath(os.path.join(infiniband_path, ib_device))

                # Extract PCI bus ID (last 12 characters in standard format)
                pci_bus_id = ib_device_path.split("/")[-3][-12:]
                ib_pci_map[ib_device] = pci_bus_id
        except FileNotFoundError:
            logger.warning("No such file or directory: %s" % infiniband_path)

        return ib_pci_map


class GPUHealthCheck(PynvmlMixin):
    def __init__(
        self,
        device_index: Optional[int] = None,
        interval: int = 60,
        on_failure: Optional[Callable] = None,
    ):
        """
        Initializes the GPUHealthCheck class.

        Args:
            device_index (Optional[int]): GPU device index to check. If None, checks all GPUs.
            interval (int): Interval in seconds between asynchronous health checks.
            on_failure (Optional[Callable]): Callback function to handle health check failures.
        """
<<<<<<< HEAD
=======
        super().__init__()
        self.device_index = device_index
>>>>>>> 2dfb2e7a
        self.interval = interval
        self.on_failure = on_failure
        self.pynvml_available = self.check_pynvml_availability()
        self.enabled = self._check_driver_version()

    @with_pynvml_lock
    def _check_driver_version(self) -> bool:
        """
        Checks if the GPU driver version supports health checks (version r570 or newer).

        Returns:
            bool: True if the driver supports health checks, False otherwise.
        """
        GPU_RECOVERY_API_MIN_DRIVER_VERSION = 570

        if not self.pynvml_available:
            logger.warning("GPU Health checks are disabled because pynvml is not available.")
            return False

        try:
            self.pynvml.nvmlInit()
            driver_version = self.pynvml.nvmlSystemGetDriverVersion()
            if isinstance(driver_version, bytes):
                driver_version = driver_version.decode('utf-8')
            self.pynvml.nvmlShutdown()

            major_version = int(driver_version.split('.')[0])

            if major_version < GPU_RECOVERY_API_MIN_DRIVER_VERSION:
                logger.warning(
                    f"Health checks disabled: GPU driver version r{major_version} is older than "
                    f"required r{GPU_RECOVERY_API_MIN_DRIVER_VERSION} for the GPU Recovery API."
                )
                return False
            return True

        except Exception as e:
            logger.warning(
                f"GPU Health checks disabled: Unable to determine driver version due to: {e}"
            )
            return False

    async def async_check(self) -> None:
        """
        Asynchronous GPU health check that runs periodically.

        Periodically checks GPU health and handles any failures if they occur.
        """
        if not self.enabled:
            return

        while True:
            await asyncio.sleep(self.interval)
            result = await self._check_health()
            if not result and self.on_failure:
                await self.on_failure()

    async def _check_health(self) -> bool:
        """
        Performs the asynchronous GPU health check.

        Returns:
            bool: True if all GPUs are healthy, False if any GPU has an issue.
        """
        return self._perform_health_check()

    def __call__(self) -> Union[Optional[Exception], bool]:
        """
        Synchronous GPU health check callable.

        Returns:
            bool: Returns True if GPUs are healthy.
        """
        if not self.enabled:
            logger.warning("Health checks are disabled; skipping synchronous check.")
            return True

        result = self._perform_health_check()
        return result

    @with_pynvml_lock
    def _perform_health_check(self) -> bool:
        """
        Core method to perform GPU health check. Used by both sync and async checks.

        Checks the recovery action needed for the specified GPU device(s).

        Returns:
            bool: True if all specified GPUs are healthy (no recovery action needed), False otherwise.
        """
        try:
            self.pynvml.nvmlInit()

            # Determine which devices to check
            devices_to_check = (
                [self.device_index]
                if self.device_index is not None
                else range(self.pynvml.nvmlDeviceGetCount())
            )

<<<<<<< HEAD
                # Get the GPU recovery action status
                recovery_action = self.pynvml.nvmlDeviceGetFieldValues(
                    handle, [self.pynvml.NVML_FI_DEV_GET_GPU_RECOVERY_ACTION]
                )[0].value.uiVal

                # Interpret the recovery action
                if recovery_action == self.pynvml.NVML_GPU_RECOVERY_ACTION_NONE:
                    continue  # No issues with this GPU
                elif recovery_action == self.pynvml.NVML_GPU_RECOVERY_ACTION_GPU_RESET:
                    logger.warning(
                        f"GPU {i}: Requires a reset to recover. Terminate GPU processes and reset the GPU."
                    )
                    return False
                elif recovery_action == self.pynvml.NVML_GPU_RECOVERY_ACTION_NODE_REBOOT:
                    logger.warning(
                        f"GPU {i}: Requires a node reboot to recover. Reboot the system."
                    )
                    return False
                elif recovery_action == self.pynvml.NVML_GPU_RECOVERY_ACTION_DRAIN_P2P:
                    logger.warning(
                        f"GPU {i}: Requires peer-to-peer traffic to be drained. Terminate related processes."
                    )
                    return False
                elif recovery_action == self.pynvml.NVML_GPU_RECOVERY_ACTION_DRAIN_AND_RESET:
                    logger.warning(
                        f"GPU {i}: Operating at reduced capacity. Drain existing work and reset the GPU."
                    )
                    return False
                else:
                    logger.warning(f"GPU {i}: Unknown recovery action status: {recovery_action}")
=======
            # Check all specified devices
            for device_id in devices_to_check:
                if not self._check_gpu_health(device_id):
>>>>>>> 2dfb2e7a
                    return False

            return True

        except self.pynvml.NVMLError as e:
            logger.warning(f"NVML Error: {str(e)}")
            return False
        except Exception as e:
            logger.warning(f"Unexpected Error: {str(e)}")
            return False
        finally:
            try:
                self.pynvml.nvmlShutdown()
            except Exception as e:
                logger.warning(f"Error during NVML shutdown: {str(e)}")

    def _check_gpu_health(self, device_id: int) -> bool:
        """
        Check health for a specific GPU device.

        Args:
            device_id (int): GPU device index to check.

        Returns:
            bool: True if GPU is healthy, False otherwise.
        """
        try:
            handle = self.pynvml.nvmlDeviceGetHandleByIndex(device_id)

            if not hasattr(self.pynvml, "NVML_FI_DEV_GET_GPU_RECOVERY_ACTION"):
                # PyNVML is not available so we assume the GPU is healthy
                return True

            # Get the GPU recovery action status
            recovery_action = self.pynvml.nvmlDeviceGetFieldValues(
                handle, [self.pynvml.NVML_FI_DEV_GET_GPU_RECOVERY_ACTION]
            )[0].value.uiVal

            # Interpret the recovery action
            if recovery_action == self.pynvml.NVML_GPU_RECOVERY_ACTION_NONE:
                return True
            elif recovery_action == self.pynvml.NVML_GPU_RECOVERY_ACTION_GPU_RESET:
                self.log.warning(
                    f"GPU {device_id}: Requires a reset to recover. Terminate GPU processes and reset the GPU."
                )
                return False
            elif recovery_action == self.pynvml.NVML_GPU_RECOVERY_ACTION_NODE_REBOOT:
                self.log.warning(
                    f"GPU {device_id}: Requires a node reboot to recover. Reboot the system."
                )
                return False
            elif recovery_action == self.pynvml.NVML_GPU_RECOVERY_ACTION_DRAIN_P2P:
                self.log.warning(
                    f"GPU {device_id}: Requires peer-to-peer traffic to be drained. Terminate related processes."
                )
                return False
            elif recovery_action == self.pynvml.NVML_GPU_RECOVERY_ACTION_DRAIN_AND_RESET:
                self.log.warning(
                    f"GPU {device_id}: Operating at reduced capacity. Drain existing work and reset the GPU."
                )
                return False
            else:
                self.log.warning(
                    f"GPU {device_id}: Unknown recovery action status: {recovery_action}"
                )
                return False

        except self.pynvml.NVMLError as e:
            self.log.warning(f"NVML Error: {str(e)}")
            return False
        except Exception as e:
            self.log.warning(f"Unexpected Error: {str(e)}")
            return False


class NicHealthCheck(PynvmlMixin, PciMixin):
    # Default path template for IB link down counter
    DEFAULT_LINK_DOWN_PATH = "/sys/class/infiniband/{nic}/ports/1/counters/link_downed"

    def __init__(
        self,
        interval: int = 60,
        pci_topo_file: Optional[str] = None,
        link_down_path_template: Optional[str] = None,
        on_failure: Optional[Callable] = None,
    ):
        """
        Initializes the NicHealthCheck class. 'pci_topo_file' is required on some CSPs (e.g. Azure) to describe
        GPUs and NIC topology, where the PCIe Bus ID is obfusticated in the VM.

        Args:
            interval (int): Interval in seconds between asynchronous health checks.
            pci_topo_file (Optional[str]): The topo file describes the hardware topology of a system,
                                            specifically how CPUs and PCI devices (like GPUs and NICs) are connected.
            link_down_path_template (Optional[str]): Template string for the link down counter path.
                                                    Use {nic} as placeholder for NIC name.
            on_failure (Optional[Callable]): Callback function to handle health check failures.
        """
        self.interval = interval
        self.pci_topo_file = pci_topo_file
        self.on_failure = on_failure
        self.nic_name = None

        # GPU local rank number.
        self._local_rank = None

        # NIC health-check checks on
        # "/sys/class/infiniband/{device}/ports/{port}/counters/link_downed" counter.
        # It declares a failure if the counter is incremented from last check.
        self._prev_link_downed = -1

        if self.check_pynvml_availability():
            self._get_gpu_ib_mapping()
        else:
            logger.warning("Failed to import pynvml. Nic health checks disabled.")
            self._gpu_ib_map = None

        self.link_down_path_template = link_down_path_template or self.DEFAULT_LINK_DOWN_PATH

    def _get_gpu_ib_mapping(self):
        """
        Find GPU local rank to closest IB/NIC mapping.

        Algorithm:
        1. Extract GPU PCI Bus IDs from nvidia-smi.
        2. Extract IB/NIC PCI Bus IDs from /sys/class/infiniband symlinks.
        3. Find the closest NIC for each GPU by identifying their nearest common ancestor in the PCI hierarchy.
        4. If there are multiple NICs having the same nearest common ancestor, favors the NIC that hasn't been assigned.
        """
        gpu_pci_map = self.get_gpu_pci_mapping()
        ib_pci_map = self.get_ib_pci_mapping()
        logger.info("gpu_pci_map: %s ib_pci_map: %s" % (gpu_pci_map, ib_pci_map))

        if self.pci_topo_file is not None:
            assignments = self._get_gpu_ib_assignments_from_topo(gpu_pci_map, ib_pci_map)
        else:
            assignments = self._get_gpu_ib_assignments_from_system(gpu_pci_map, ib_pci_map)

        gpu_ib_map = {}
        used_ib_devices = set()  # Track assigned IB devices
        # First pass: Greedy assignment ensuring uniqueness of IB devices for each GPU
        for gpu_rank, ib_dev, _ in assignments:
            if gpu_rank not in gpu_ib_map and ib_dev not in used_ib_devices:
                gpu_ib_map[gpu_rank] = ib_dev
                used_ib_devices.add(ib_dev)

        # Second pass: Handle remaining GPUs and assign them to already used IB devices
        for gpu_rank, ib_dev, _ in assignments:
            if gpu_rank not in gpu_ib_map:
                gpu_ib_map[gpu_rank] = ib_dev  # Assign even if it's the same IB device

        self._gpu_ib_map = gpu_ib_map or None
        logger.info("gpu_ib_map: %s" % self._gpu_ib_map)

    def _get_gpu_ib_assignments_from_system(self, gpu_pci_map: dict, ib_pci_map: dict):
        """
        Walk the system PCI device tree to find all GPU to IB device assignments.
        """
        # Collect all (gpu_rank, ib_device, depth) tuples
        assignments = []
        for gpu_rank, gpu_pci in gpu_pci_map.items():
            gpu_ancestors = self.get_pci_ancestor(gpu_pci)
            for ib_dev, ib_pci in ib_pci_map.items():
                nic_ancestors_list = self.get_pci_ancestor(ib_pci)
                # Find lowest common ancestor
                common_ancestor = next(
                    (node for node in gpu_ancestors if node in nic_ancestors_list), None
                )
                if common_ancestor:
                    # The total number of hops taken by both paths before they meet at the common ancestor
                    depth = gpu_ancestors.index(common_ancestor) + nic_ancestors_list.index(
                        common_ancestor
                    )
                    assignments.append((gpu_rank, ib_dev, depth))

        # Sort by depth (lower is better)
        assignments.sort(key=lambda x: x[2])
        return assignments

    def _get_gpu_ib_assignments_from_topo(self, gpu_pci_map: dict, ib_pci_map: dict):
        """
        Generate GPU to IB device assignments from the given topo file.
        """
        # Parse topology file.
        topo_map = self._parse_topo_file(self.pci_topo_file)

        # Reverse topo_map to find parent PCI bridge for each PCI device.
        device_to_parent = {
            dev: parent for parent, children in topo_map.items() for dev in children
        }

        # Generate all possible (GPU, IB) assignments.
        assignments = []
        for gpu_rank, gpu_pci in gpu_pci_map.items():
            parent_pci = device_to_parent.get(gpu_pci, None)
            if not parent_pci:
                logger.warning("Failed to find GPU pci_bus_id: %s in the topo file." % (gpu_pci))
                continue  # Skip if GPU is not found in the topo mapping

            # Find IB devices under the same parent PCI bridge
            ib_candidates = [
                ib for ib, ib_pci in ib_pci_map.items() if ib_pci in topo_map.get(parent_pci, [])
            ]

            for ib_dev in ib_candidates:
                assignments.append((gpu_rank, ib_dev, 0))
        return assignments

    def _parse_topo_file(self, file_path):
        """
        Parse topology XML file into a parent PCI bridge to child PCI device mapping.
        """
        pci_mapping = defaultdict(list)

        try:
            tree = ET.parse(file_path)
            root = tree.getroot()

            for pci_bridge in root.findall(".//pci"):
                parent_busid = pci_bridge.get("busid")
                child_devices = [child.get("busid") for child in pci_bridge.findall("pci")]

                if parent_busid and child_devices:
                    pci_mapping[parent_busid].extend(child_devices)

        except ET.ParseError as e:
            logger.error(f"XML Parsing error in {file_path}: {e}")
        except FileNotFoundError:
            logger.error(f"Topology file not found: {file_path}")
        except OSError as e:
            logger.error(f"Error opening topology file {file_path}: {e}")

        return dict(pci_mapping)

    def set_nic_device(self, local_rank: int):
        """
        Set the closest NIC/IB device to monitor for a given GPU.

        Args:
            local_rank (int): Local rank of the GPU.
        """
        if self._gpu_ib_map is None:
            logger.error(
                f"gpu_ib_map is empty. Disable NIC health check for local_rank: {local_rank}"
            )
            return

        self._local_rank = local_rank
        self.nic_name = self._gpu_ib_map.get(local_rank, None)
        if self.nic_name is None:
            logger.error(
                f"GPU missing in gpu_ib_map. Disable NIC health check for local_rank: {local_rank}"
            )
            return

        logger.info("Local rank: %s Nic name: %s" % (self._local_rank, self.nic_name))

    async def async_check(self) -> None:
        """
        Asynchronous NIC/IB health check that runs periodically.

        Periodically checks NIC/IB health and handles any failures if they occur.
        """
        while True:
            await asyncio.sleep(self.interval)
            if self.nic_name is None:
                continue
            result = await self._check_health()
            if not result and self.on_failure:
                await self.on_failure()

    async def _check_health(self) -> bool:
        """
        Performs the asynchronous NIC health check.

        Returns:
            bool: True if NIC/IB is healthy, False if it has an issue.
        """
        return self._perform_health_check()

    def __call__(self) -> Union[Optional[Exception], bool]:
        """
        Synchronous NIC health check callable.

        Returns:
            bool: Returns True if NIC is healthy.
        """
        if self.nic_name is None:
            logger.warning("NIC health check is disabled; skipping synchronous check.")
            return True

        result = self._perform_health_check()
        return result

    def _perform_health_check(self) -> bool:
        """
        Core method to perform NIC health check. Used by both sync and async checks.

        Returns:
            bool: True if NIC/IB is healthy, False otherwise.
        """
        link_downed_path = self.link_down_path_template.format(nic=self.nic_name)
        if not os.path.exists(link_downed_path):
            logger.warning(
                "NIC/IB: %s link_downed_path not exists: %s" % (self.nic_name, link_downed_path)
            )
            return True

        try:
            # Read the current counter value
            with open(link_downed_path, 'r') as ff:
                link_downed_value = int(ff.read().strip())

            # Check if the counter has been incremented
            if self._prev_link_downed >= 0 and link_downed_value > self._prev_link_downed:
                logger.warning(
                    "GPU %s NIC/IB %s link down counter has been incremented: %s -> %s "
                    % (self._local_rank, self.nic_name, self._prev_link_downed, link_downed_value)
                )
                return False
            self._prev_link_downed = link_downed_value
        except Exception:
            logger.warning(
                "Exception while reading link_downed counter: %s" % traceback.format_exc()
            )

        return True


class NVLHealthCheck(PynvmlMixin):
    def __init__(
        self,
        device_index: Optional[int] = None,
        interval: int = 60,
        on_failure: Optional[Callable] = None,
    ):
        """
        Initializes the NVLHealthCheck class.

        Args:
            device_index (Optional[int]): GPU device index to check. If None, checks all GPUs.
            interval (int): Interval in seconds between asynchronous health checks.
            on_failure (Optional[Callable]): Callback function to handle health check failures.
        """
        super().__init__()
        self.device_index = device_index
        self.interval = interval
        self.on_failure = on_failure
        self.pynvml_available = self.check_pynvml_availability()

    async def async_check(self) -> None:
        """
        Asynchronous NVL health check that runs periodically.

        Periodically checks NVL health and handles any failures if they occur.
        """
        while True:
            await asyncio.sleep(self.interval)
            result = await self._check_health()
            if not result and self.on_failure:
                await self.on_failure()

    async def _check_health(self) -> bool:
        """
        Performs the asynchronous NVL health check.

        Returns:
            bool: True if NVL links are healthy, False if any link has an issue.
        """
        return self._perform_health_check()

    def __call__(self) -> Union[Optional[Exception], bool]:
        """
        Synchronous NVL health check callable.

        Returns:
            bool: Returns True if NVL links are healthy.
        """
        result = self._perform_health_check()
        return result

    @with_pynvml_lock
    def _perform_health_check(self) -> bool:
        """
        Core method to perform NVL health check. Used by both sync and async checks.

        Checks the state of all NVL links for the specified GPU device(s).

        Returns:
            bool: True if all NVL links are healthy, False otherwise.
        """
        if not self.pynvml_available:
            return True

        try:
            self.pynvml.nvmlInit()

            # Determine which devices to check
            devices_to_check = (
                [self.device_index]
                if self.device_index is not None
                else range(self.pynvml.nvmlDeviceGetCount())
            )

            # Check all specified devices
            all_healthy = True
            for device_id in devices_to_check:
                if not self._check_nvl_links_for_device(device_id):
                    all_healthy = False

            return all_healthy

        finally:
            try:
                self.pynvml.nvmlShutdown()
            except Exception as e:
                self.log.warning(f"Error during NVML shutdown: {str(e)}")

    def _check_nvl_links_for_device(self, device_index: int) -> bool:
        """
        Check NVL links for a specific GPU device.

        Args:
            device_index (int): GPU device index to check.

        Returns:
            bool: True if all NVL links are healthy, False otherwise.
        """
        try:
            handle = self.pynvml.nvmlDeviceGetHandleByIndex(device_index)

            # Check all NVL links for this device
            for link_id in range(self.pynvml.NVML_NVLINK_MAX_LINKS):
                try:
                    link_state = self.pynvml.nvmlDeviceGetNvLinkState(handle, link_id)

                    if link_state == self.pynvml.NVML_FEATURE_DISABLED:
                        self.log.warning(
                            f"GPU {device_index}: NVL link {link_id} is in DISABLED state"
                        )
                        return False

                except self.pynvml.NVMLError as e:
                    # Link might not exist or be accessible, which is normal
                    # Only log if it's not a "not supported" error
                    if "not supported" not in str(e).lower():
                        self.log.warning(
                            f"GPU {device_index}: NVL link {link_id} not accessible: {e}"
                        )
                    continue

            return True

        except self.pynvml.NVMLError as e:
            self.log.warning(f"NVML Error checking GPU {device_index}: {str(e)}")
            return False
        except Exception as e:
            self.log.warning(f"Unexpected Error checking GPU {device_index}: {str(e)}")
            return False<|MERGE_RESOLUTION|>--- conflicted
+++ resolved
@@ -163,11 +163,8 @@
             interval (int): Interval in seconds between asynchronous health checks.
             on_failure (Optional[Callable]): Callback function to handle health check failures.
         """
-<<<<<<< HEAD
-=======
         super().__init__()
         self.device_index = device_index
->>>>>>> 2dfb2e7a
         self.interval = interval
         self.on_failure = on_failure
         self.pynvml_available = self.check_pynvml_availability()
@@ -268,42 +265,9 @@
                 else range(self.pynvml.nvmlDeviceGetCount())
             )
 
-<<<<<<< HEAD
-                # Get the GPU recovery action status
-                recovery_action = self.pynvml.nvmlDeviceGetFieldValues(
-                    handle, [self.pynvml.NVML_FI_DEV_GET_GPU_RECOVERY_ACTION]
-                )[0].value.uiVal
-
-                # Interpret the recovery action
-                if recovery_action == self.pynvml.NVML_GPU_RECOVERY_ACTION_NONE:
-                    continue  # No issues with this GPU
-                elif recovery_action == self.pynvml.NVML_GPU_RECOVERY_ACTION_GPU_RESET:
-                    logger.warning(
-                        f"GPU {i}: Requires a reset to recover. Terminate GPU processes and reset the GPU."
-                    )
-                    return False
-                elif recovery_action == self.pynvml.NVML_GPU_RECOVERY_ACTION_NODE_REBOOT:
-                    logger.warning(
-                        f"GPU {i}: Requires a node reboot to recover. Reboot the system."
-                    )
-                    return False
-                elif recovery_action == self.pynvml.NVML_GPU_RECOVERY_ACTION_DRAIN_P2P:
-                    logger.warning(
-                        f"GPU {i}: Requires peer-to-peer traffic to be drained. Terminate related processes."
-                    )
-                    return False
-                elif recovery_action == self.pynvml.NVML_GPU_RECOVERY_ACTION_DRAIN_AND_RESET:
-                    logger.warning(
-                        f"GPU {i}: Operating at reduced capacity. Drain existing work and reset the GPU."
-                    )
-                    return False
-                else:
-                    logger.warning(f"GPU {i}: Unknown recovery action status: {recovery_action}")
-=======
             # Check all specified devices
             for device_id in devices_to_check:
                 if not self._check_gpu_health(device_id):
->>>>>>> 2dfb2e7a
                     return False
 
             return True
@@ -346,36 +310,36 @@
             if recovery_action == self.pynvml.NVML_GPU_RECOVERY_ACTION_NONE:
                 return True
             elif recovery_action == self.pynvml.NVML_GPU_RECOVERY_ACTION_GPU_RESET:
-                self.log.warning(
+                logger.warning(
                     f"GPU {device_id}: Requires a reset to recover. Terminate GPU processes and reset the GPU."
                 )
                 return False
             elif recovery_action == self.pynvml.NVML_GPU_RECOVERY_ACTION_NODE_REBOOT:
-                self.log.warning(
+                logger.warning(
                     f"GPU {device_id}: Requires a node reboot to recover. Reboot the system."
                 )
                 return False
             elif recovery_action == self.pynvml.NVML_GPU_RECOVERY_ACTION_DRAIN_P2P:
-                self.log.warning(
+                logger.warning(
                     f"GPU {device_id}: Requires peer-to-peer traffic to be drained. Terminate related processes."
                 )
                 return False
             elif recovery_action == self.pynvml.NVML_GPU_RECOVERY_ACTION_DRAIN_AND_RESET:
-                self.log.warning(
+                logger.warning(
                     f"GPU {device_id}: Operating at reduced capacity. Drain existing work and reset the GPU."
                 )
                 return False
             else:
-                self.log.warning(
+                logger.warning(
                     f"GPU {device_id}: Unknown recovery action status: {recovery_action}"
                 )
                 return False
 
         except self.pynvml.NVMLError as e:
-            self.log.warning(f"NVML Error: {str(e)}")
+            logger.warning(f"NVML Error: {str(e)}")
             return False
         except Exception as e:
-            self.log.warning(f"Unexpected Error: {str(e)}")
+            logger.warning(f"Unexpected Error: {str(e)}")
             return False
 
 
@@ -720,7 +684,7 @@
             try:
                 self.pynvml.nvmlShutdown()
             except Exception as e:
-                self.log.warning(f"Error during NVML shutdown: {str(e)}")
+                logger.warning(f"Error during NVML shutdown: {str(e)}")
 
     def _check_nvl_links_for_device(self, device_index: int) -> bool:
         """
@@ -741,7 +705,7 @@
                     link_state = self.pynvml.nvmlDeviceGetNvLinkState(handle, link_id)
 
                     if link_state == self.pynvml.NVML_FEATURE_DISABLED:
-                        self.log.warning(
+                        logger.warning(
                             f"GPU {device_index}: NVL link {link_id} is in DISABLED state"
                         )
                         return False
@@ -750,7 +714,7 @@
                     # Link might not exist or be accessible, which is normal
                     # Only log if it's not a "not supported" error
                     if "not supported" not in str(e).lower():
-                        self.log.warning(
+                        logger.warning(
                             f"GPU {device_index}: NVL link {link_id} not accessible: {e}"
                         )
                     continue
@@ -758,8 +722,8 @@
             return True
 
         except self.pynvml.NVMLError as e:
-            self.log.warning(f"NVML Error checking GPU {device_index}: {str(e)}")
+            logger.warning(f"NVML Error checking GPU {device_index}: {str(e)}")
             return False
         except Exception as e:
-            self.log.warning(f"Unexpected Error checking GPU {device_index}: {str(e)}")
+            logger.warning(f"Unexpected Error checking GPU {device_index}: {str(e)}")
             return False
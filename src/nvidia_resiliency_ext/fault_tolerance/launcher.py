#!/usr/bin/env python3

# Copyright (c) Facebook, Inc. and its affiliates.
# All rights reserved.
#
# This source code is licensed under the BSD-style license found in the
# LICENSE file in the root directory of this source tree.

# SPDX-License-Identifier: BSD-3-Clause
# Modifications made by NVIDIA
# - Added rank monitor setup
# - Changed shutdown logic
# - security fix for watchdog_file_path

import asyncio

# fmt: off
import collections
import contextlib
import importlib.metadata as metadata
import json
import logging
import os
import signal
import socket
import sys
import tempfile
import threading
import time
import uuid
import warnings
from argparse import REMAINDER, ArgumentParser
from dataclasses import dataclass, field
from string import Template
from typing import Any, Callable, Dict, List, Optional, Set, Tuple, Type, Union

import torch
from torch.distributed.argparse_util import check_env, env
from torch.distributed.elastic import events, metrics, timer
from torch.distributed.elastic.agent.server.api import (
    RunResult,
    SimpleElasticAgent,
    WorkerGroup,
    WorkerSpec,
    WorkerState,
)
from torch.distributed.elastic.events.api import EventMetadataValue
from torch.distributed.elastic.metrics.api import prof, put_metric
from torch.distributed.elastic.multiprocessing import (
    DefaultLogsSpecs,
    LogsSpecs,
    PContext,
    SignalException,
    Std,
    start_processes,
)
from torch.distributed.elastic.multiprocessing.errors import ChildFailedError, record
from torch.distributed.elastic.rendezvous import RendezvousParameters
from torch.distributed.elastic.rendezvous import registry as rdzv_registry
from torch.distributed.elastic.rendezvous.api import RendezvousGracefulExitError
from torch.distributed.elastic.rendezvous.utils import (
    _matches_machine_hostname,
    _parse_rendezvous_config,
    parse_rendezvous_endpoint,
)
from torch.distributed.elastic.utils import macros

from nvidia_resiliency_ext.fault_tolerance.config import FaultToleranceConfig
from nvidia_resiliency_ext.fault_tolerance.data import (
    FT_LAUNCHER_IPC_SOCKET_ENV_VAR,
    FT_RANK_MONITOR_IPC_SOCKET_ENV_VAR,
)
<<<<<<< HEAD
from nvidia_resiliency_ext.fault_tolerance.progress_tracker import TrainingProgressTracker
=======
from nvidia_resiliency_ext.fault_tolerance.per_cycle_logs import PerCycleLogsSpecs
>>>>>>> 56c32d97
from nvidia_resiliency_ext.fault_tolerance.rank_monitor_server import RankMonitorServer
from nvidia_resiliency_ext.fault_tolerance.utils import (
    get_processes_by_pgids,
    patched_method,
    read_obj_from_ipc_stream,
    terminate_mp_processes,
)
from nvidia_resiliency_ext.shared_utils.log_manager import LogConfig, setup_logger
from nvidia_resiliency_ext.shared_utils.memory import GPUMemoryLogger
from nvidia_resiliency_ext.shared_utils.profiling import ProfilingEvent, record_profiling_event

# Deprecation warning for FT_LAUNCHER_LOGLEVEL
if os.getenv('FT_LAUNCHER_LOGLEVEL') is not None:
    warnings.warn(
        "FT_LAUNCHER_LOGLEVEL environment variable is deprecated. "
        "Use NVRX_LOG_DEBUG=1 for debug logging instead.",
        DeprecationWarning,
        stacklevel=2
    )

TORCHELASTIC_ENABLE_FILE_TIMER = "TORCHELASTIC_ENABLE_FILE_TIMER"
TORCHELASTIC_TIMER_FILE = "TORCHELASTIC_TIMER_FILE"

FT_LAUNCHER_IPC_SOCKET = f"{tempfile.gettempdir()}/_ft_launcher{os.getpid()}.socket"

# Setup the nvrx logger at module import time
setup_logger(node_local_tmp_prefix="ftlauncher")
logger = logging.getLogger(LogConfig.name)

def _register_ft_rdzv_handler(impl_type: str = "legacy"):
    """Register the fault-tolerant rendezvous handler.

    Args:
        impl_type: FT rendezvous implementation to use.
                  "barrier" - New atomic barrier-based algorithm
                  "legacy" - Original compare-and-set algorithm (default)
    """
    from torch.distributed.elastic.rendezvous import rendezvous_handler_registry
    from torch.distributed.elastic.rendezvous.c10d_rendezvous_backend import create_backend

    if impl_type == "barrier":
        from .ft_rendezvous_barrier import create_handler as create_barrier_handler

        def _create_ft_rdzv_handler(params: RendezvousParameters):
            backend, store = create_backend(params)
            return create_barrier_handler(store, backend, params)

    elif impl_type == "legacy":
        from ._ft_rendezvous import create_handler as create_legacy_handler
        from .c10d_monkey_patch import apply_c10d_patch

        # Apply monkey patch to add use_libuv support to c10d backend
        apply_c10d_patch()

        def _create_ft_rdzv_handler(params: RendezvousParameters):
            backend, store = create_backend(params)
            return create_legacy_handler(store, backend, params)

    else:
        raise ValueError(f"Unknown FT rendezvous implementation: {impl_type}. Must be 'barrier' or 'legacy'.")

    del rendezvous_handler_registry._registry['c10d']  # FIXME: ugly hack to swap the c10d handler
    rendezvous_handler_registry.register("c10d", _create_ft_rdzv_handler)


class UnhealthyNodeException(Exception):
    """Exception raised when a node in a cluster is found to be unhealthy."""

    def __init__(self, message="A node in the cluster is unhealthy"):
        self.message = message
        super().__init__(self.message)


# LocalElasticAgent source
# https://github.com/pytorch/pytorch/blob/release/2.3/torch/distributed/elastic/agent/server/local_elastic_agent.py


@dataclass
class RankMonitorState:
    """State for a single rank monitor process and its IPC connections."""
    process: Any  # multiprocessing.Process
    socket_path: str = ""
    listener_thread: Optional[threading.Thread] = None
    stop_event: Optional[threading.Event] = None


class LocalElasticAgent(SimpleElasticAgent):
    """An implementation of :py:class:`torchelastic.agent.server.ElasticAgent` that handles host-local workers.

    This agent is deployed per host and is configured to spawn ``n`` workers.
    When using GPUs, ``n`` maps to the number of GPUs available on the host.

    The local agent does not communicate to other local agents deployed on
    other hosts, even if the workers may communicate inter-host. The worker id
    is interpreted to be a local process. The agent starts and stops all worker
    processes as a single unit.


    The worker function and argument passed to the worker function must be
    python multiprocessing compatible. To pass multiprocessing data structures
    to the workers you may create the data structure in the same multiprocessing
    context as the specified ``start_method`` and pass it as a function argument.

    Note: If your training script uses the nvrx logger, make sure to call
    ``setup_logger()`` at the beginning of your training function to ensure
    the logger is properly set up in each subprocess.

    The ``exit_barrier_timeout`` specifies the amount of time (in seconds) to wait
    for other agents to finish. This acts as a safety net to handle cases where
    workers finish at different times, to prevent agents from viewing workers
    that finished early as a scale-down event. It is strongly advised that the
    user code deal with ensuring that workers are terminated in a synchronous
    manner rather than relying on the exit_barrier_timeout.

    A named pipe based watchdog can be enabled in ```LocalElasticAgent``` if an
    environment variable ``TORCHELASTIC_ENABLE_FILE_TIMER`` with value 1 has
    been defined in the ```LocalElasticAgent``` process.
    Optionally, another environment variable ```TORCHELASTIC_TIMER_FILE```
    can be set with a unique file name for the named pipe. If the environment
    variable ```TORCHELASTIC_TIMER_FILE``` is not set, ```LocalElasticAgent```
    will internally create a unique file name and set it to the environment
    variable ```TORCHELASTIC_TIMER_FILE```, and this environment variable will
    be propagated to the worker processes to allow them to connect to the same
    named pipe that ```LocalElasticAgent``` uses.

    Logs are written to the specified log directory. Each log line will be by default
    prefixed by ``[${role_name}${local_rank}]:`` (e.g. ``[trainer0]: foobar``).
    Log prefixes can be customized by passing a `template string
    <https://docs.python.org/3/library/string.html#template-strings>`_ as the
    ``log_line_prefix_template`` argument.
    The following macros (identifiers) are substituted at runtime:
    ``${role_name}, ${local_rank}, ${rank}``. For example, to prefix each log line with
    global rank instead of the local rank, set ``log_line_prefix_template = "[${rank}]:``.


    Example launching function

    ::

        def trainer(args) -> str:
            # Ensure nvrx logger is set up in this subprocess
            from nvidia_resiliency_ext.shared_utils.log_manager import setup_logger
            setup_logger()

            # Use the nvrx logger
            import logging
            logger = logging.getLogger(LogConfig.name)
            logger.info("Training started")

            return "do train"

        def main():
            start_method="spawn"
            shared_queue= multiprocessing.get_context(start_method).Queue()
            spec = WorkerSpec(
                        role="trainer",
                        local_world_size=nproc_per_process,
                        entrypoint=trainer,
                        args=("foobar",),
                        ...<OTHER_PARAMS...>)
            agent = LocalElasticAgent(spec, start_method)
            results = agent.run()

            if results.is_failed():
                print("trainer failed")
            else:
                print(f"rank 0 return value: {results.return_values[0]}")
                # prints -> rank 0 return value: do train

    Example launching binary

    ::

        def main():
            spec = WorkerSpec(
                        role="trainer",
                        local_world_size=nproc_per_process,
                        entrypoint="/usr/local/bin/trainer",
                        args=("--trainer-args", "foobar"),
                        ...<OTHER_PARAMS...>)
            agent = LocalElasticAgent(spec)
            results = agent.run()

            if not results.is_failed():
                print("binary launches do not have return values")

    """

    def __init__(
        self,
        spec: WorkerSpec,
        fault_tol_cfg: FaultToleranceConfig,
        logs_specs: LogsSpecs,
        start_method="spawn",
        exit_barrier_timeout: float = 300,
        log_line_prefix_template: Optional[str] = None,
        term_timeout: float = 1800,
        workers_stop_timeout: float = 30,
        restart_policy: str = "any-failed",
        is_store_host: bool = False,
    ):
        super().__init__(spec, exit_barrier_timeout)
        self._start_method = start_method
        self._pcontext: Optional[PContext] = None
        self._rdzv_handler = spec.rdzv_handler
        self._log_line_prefix_template = log_line_prefix_template
        self._worker_watchdog: Optional[timer.FileTimerServer] = None
        self._logs_specs = logs_specs
        self._term_timeout = term_timeout
        self._workers_stop_timeout = workers_stop_timeout
        self._is_store_host = is_store_host
        # Rank monitor state (process, IPC connections, listener tasks) per local rank
        self._rank_monitors: Dict[int, RankMonitorState] = dict()
        self._ft_cfg = fault_tol_cfg
        # Centralized progress tracking (always instantiated, active only if configured)
        self._progress_tracker = TrainingProgressTracker(
            min_progress_iterations=fault_tol_cfg.min_progress_iterations,
            max_no_progress_restarts=fault_tol_cfg.max_no_progress_restarts,
        )
        self._rank_iterations: Dict[int, int] = dict()  # Track max iteration per rank
        self._children_pgids: Set[int] = set()
        self._restart_policy = restart_policy
        self._node_id = self._get_fq_hostname()

    DEFAULT_ROLE = "default"  # FIXME

    # pyre-fixme[56]: Pyre was not able to infer the type of the decorator
    #  `torch.distributed.elastic.metrics.prof`.
    @prof
    def run(self, role: str = DEFAULT_ROLE) -> RunResult:
        start_time = time.monotonic()
        shutdown_called: bool = False
        try:
            result = self._invoke_run(role)
            self._total_execution_time = int(time.monotonic() - start_time)
            self._record_metrics(result)
            self._record_worker_events(result)
            return result
        except RendezvousGracefulExitError as e:
            logger.info("Rendezvous gracefully exited: %s", e)
        except SignalException as e:
            logger.warning("Received %s death signal, shutting down workers, timeout %s sec.", e.sigval, self._term_timeout)
            self._shutdown(e.sigval, timeout=self._term_timeout)
            shutdown_called = True
            raise
        finally:
            if not shutdown_called:
                self._shutdown()
            # record the execution time in case there were any exceptions during run.
            self._total_execution_time = int(time.monotonic() - start_time)

    def _open_rendezvous_for_restart(self):
        """Open rendezvous for restart when using barrier-based rendezvous.

        This method is called when a failure is detected and we need to restart workers.
        For barrier-based rendezvous, it sets last_participant_arrived_key=0 to signal
        that a new rendezvous round can begin, allowing hot spares and restarting nodes
        to join.
        """
        # Only applies to barrier-based rendezvous implementation
        if hasattr(self._rdzv_handler, '_barrier_state'):
            try:
                self._rdzv_handler._barrier_state.open_rendezvous()
                logger.debug(
                    "[group_rank=%s] Opened rendezvous for restart (barrier-based rendezvous)",
                    self._worker_group.group_rank if self._worker_group else "N/A"
                )
            except Exception as e:
                logger.error(f"Failed to open rendezvous: {e}")
        # For legacy rendezvous, no action needed - it uses different mechanism

    def _handle_restart_decision(
        self,
        role: str,
        spec: WorkerSpec,
        log_msg: str,
        open_rendezvous: bool = False,
    ) -> bool:
        """Handle restart decision logic based on progress tracking and remaining restarts.

        Args:
            role: The role name for logging
            spec: Worker specification
            log_msg: Custom log message for restart
            open_rendezvous: Whether to open rendezvous before restart (for barrier-based rendezvous)

        Returns:
            True if restart was initiated (caller should continue monitoring loop)
            False if no restart (caller should stop workers and return failure)
        """
        self._progress_tracker.analyze_previous_cycle()
        should_terminate_early = self._progress_tracker.should_terminate_early()

        if should_terminate_early:
            logger.error(
                "[%s] Progress tracker detected no progress across restarts. "
                "No more restarts will be attempted.",
                role
            )
            return False
        elif self._remaining_restarts > 0:
            logger.info(log_msg, role)
            self._remaining_restarts -= 1
            if open_rendezvous:
                self._open_rendezvous_for_restart()
            self._restart_workers(self._worker_group)
            return True
        else:
            # No more restarts available
            return False

    def _invoke_run(self, role: str = DEFAULT_ROLE) -> RunResult:
        if self._restart_policy == 'any-failed':
            return self._invoke_run_with_any_failed_policy(role)
        elif self._restart_policy == 'min-healthy':
            return self._invoke_run_with_min_healthy_policy(role)
        else:
            raise AssertionError(
                f"Unexpected restart-policy: {self._restart_policy}."
                " check CLI help for --restart-policy allowed options"
            )

    def _invoke_run_with_any_failed_policy(self, role: str = DEFAULT_ROLE) -> RunResult:
        # NOTE: currently only works for a single role

        spec = self._worker_group.spec
        role = spec.role

        logger.info("[%s] starting workers for entrypoint: %s", role, spec.get_entrypoint_name())

        self._initialize_workers(self._worker_group)
        monitor_interval = spec.monitor_interval
        rdzv_handler = spec.rdzv_handler

        while True:
            assert self._worker_group.state != WorkerState.INIT
            time.sleep(monitor_interval)
            run_result = self._monitor_workers(self._worker_group)
            state = run_result.state
            self._worker_group.state = state

            put_metric(f"workers.{role}.remaining_restarts", self._remaining_restarts)
            put_metric(f"workers.{role}.{state.name.lower()}", 1)

            if state == WorkerState.SUCCEEDED:
                logger.info(
                    "[%s] worker group successfully finished."
                    " Waiting %s seconds for other agents to finish.",
                    role,
                    self._exit_barrier_timeout,
                )
                self._exit_barrier()
                return run_result
            elif state in {WorkerState.UNHEALTHY, WorkerState.FAILED}:
                # Record failure detection event
                record_profiling_event(
                    ProfilingEvent.FAILURE_DETECTED,
                    node_id=self._rdzv_handler._this_node,
                    rank=self._worker_group.group_rank,
                )

<<<<<<< HEAD
                log_msg = (
                    f"[%s] Worker group {state.name}. "
                    f"{self._remaining_restarts}/{spec.max_restarts} attempts left; "
                    f"will restart worker group"
                )
                should_restart = self._handle_restart_decision(
                    role, spec, log_msg, open_rendezvous=True
                )

                if should_restart:
                    continue  # Continue monitoring after restart

                # No more restarts (either exhausted or early termination)
                self._stop_workers(self._worker_group)
                self._worker_group.state = WorkerState.FAILED
                return RunResult(state=WorkerState.FAILED)
=======
                if self._remaining_restarts > 0:
                    logger.info(
                        "[%s] Worker group %s. "
                        "%s/%s attempts left;"
                        " will restart worker group",
                        role,
                        state.name,
                        self._remaining_restarts,
                        spec.max_restarts,
                    )
                    self._remaining_restarts -= 1
                    # Increment peer_aborted_count to notify other nodes (for barrier-based rendezvous)
                    if hasattr(self._rdzv_handler, '_barrier_state'):
                        self._rdzv_handler._barrier_state._increment_peer_aborted_count()
                    # Open rendezvous before restarting (for barrier-based rendezvous)
                    self._open_rendezvous_for_restart()
                    self._restart_workers(self._worker_group)
                else:
                    self._stop_workers(self._worker_group)
                    self._worker_group.state = WorkerState.FAILED
                    # to preserve torchrun's behaviour, should not return WorkerState.UNHEALTHY.
                    # we use WorkerState.UNHEALTHY to denote a worker group that is still
                    # running but has some failed workers. torchrun does not use WorkerState.UNHEALTHY
                    run_result = self._monitor_workers(self._worker_group)
                    return run_result
>>>>>>> 56c32d97
            elif state == WorkerState.HEALTHY:
                # Check for cluster-wide issues: unhealthy nodes, new nodes waiting, or peer aborts
                unhealthy_count = self._check_cluster_unhealthy_count()
                num_nodes_waiting = rdzv_handler.num_nodes_waiting()
                peer_aborted_count = self._check_cluster_peer_aborted_count()
                group_rank = self._worker_group.group_rank

                if unhealthy_count > 0 or num_nodes_waiting > 0 or peer_aborted_count > 0:
                    # Record failure detection event
                    record_profiling_event(
                        ProfilingEvent.FAILURE_DETECTED,
                        node_id=self._rdzv_handler._this_node,
                        rank=self._worker_group.group_rank,
                    )

<<<<<<< HEAD
                    log_msg = (
                        f"[%s] Detected cluster changes from group_rank={group_rank} "
                        f"(unhealthy_nodes={unhealthy_count}, nodes_waiting={num_nodes_waiting}); "
                        f"will restart worker group"
                    )
                    # Note: The node that triggered the change (unhealthy or new) already opened
                    # the rendezvous, so we don't need to open it again here.
                    should_restart = self._handle_restart_decision(
                        role, spec, log_msg, open_rendezvous=False
                    )

                    if not should_restart:
=======
                    if self._remaining_restarts > 0:
                        logger.info(
                            "[%s] Detected cluster changes from group_rank=%s "
                            "(unhealthy_nodes=%s, nodes_waiting=%s, peer_aborted=%s); will restart worker group",
                            role,
                            group_rank,
                            unhealthy_count,
                            num_nodes_waiting,
                            peer_aborted_count,
                        )
                        self._remaining_restarts -= 1
                        # Note: The node that triggered the change (unhealthy or new) already opened
                        # the rendezvous, so we don't need to open it again here.
                        self._restart_workers(self._worker_group)
                    else:
>>>>>>> 56c32d97
                        self._stop_workers(self._worker_group)
                        self._worker_group.state = WorkerState.FAILED
                        return RunResult(state=WorkerState.FAILED)
            else:
                raise Exception(f"[{role}] Worker group in {state.name} state")

    def _invoke_run_with_min_healthy_policy(self, role: str = DEFAULT_ROLE) -> RunResult:
        # NOTE: currently only works for a single role

        spec = self._worker_group.spec
        role = spec.role

        logger.info(
            f"[{role}] starting workers for entrypoint: {spec.get_entrypoint_name()} with min-healthy policy"
        )

        self._initialize_workers(self._worker_group)
        monitor_interval = spec.monitor_interval
        rdzv_handler = spec.rdzv_handler
        min_nodes = rdzv_handler._settings.min_nodes
        group_rank = self._worker_group.group_rank

        while True:
            assert self._worker_group.state != WorkerState.INIT
            time.sleep(monitor_interval)
            run_result = self._monitor_workers(self._worker_group)
            state = run_result.state
            self._worker_group.state = state

            put_metric(f"workers.{role}.remaining_restarts", self._remaining_restarts)
            put_metric(f"workers.{role}.{state.name.lower()}", 1)

            if state in {
                WorkerState.SUCCEEDED,
                WorkerState.FAILED,
                WorkerState.UNHEALTHY,
                WorkerState.HEALTHY,
            }:
                state_in_rdzv = rdzv_handler.try_set_worker_state(state)
                if state_in_rdzv != state:
                    assert (
                        state_in_rdzv == WorkerState.UNKNOWN
                    ), f"Could not set worker group state {state=} {state_in_rdzv=}"
                    # state in the rdzv is UNKNOWN if this node was marked as dead by other participants
            else:
                raise RuntimeError(f"[{role}] Worker group in unexpected state: {state.name}")

            # count the number of worker groups in each state
            all_worker_states = rdzv_handler.get_worker_states()
            worker_state_cnt = collections.Counter(all_worker_states.values())
            num_succ = worker_state_cnt[WorkerState.SUCCEEDED]
            num_healthy = worker_state_cnt[WorkerState.HEALTHY]

            logger.debug(
                "[%s] group_rank=%s worker_state_cnt=%s", role, group_rank, worker_state_cnt
            )

            # check if the current run (rendezvous) ended successfully:
            # at least "min_nodes" worker groups should succeed to consider a run successful.
            # NOTE: if the run was successful all agents exit with WorkerState.SUCCEEDED despite
            # their actual run result
            if num_healthy == 0:
                if num_succ >= min_nodes:
                    logger.info(
                        f"[{role}] {group_rank=} {state.name=} detected that the run ended successfuly: {worker_state_cnt=}"
                    )
                    # ensure this node workers are terminated
                    self._stop_workers(self._worker_group)
                    # WAR: return values are not meaningful in this case,
                    # but some dummy values are required for the event logging
                    dummy_ret_vals = {w.global_rank: None for w in self._worker_group.workers}
                    return RunResult(state=WorkerState.SUCCEEDED, return_values=dummy_ret_vals)

            # check if the current run can end successfully
            max_possible_succ = num_succ + num_healthy
            can_continue = max_possible_succ >= min_nodes

            if can_continue:
                # upscaling should be disabled in min-healthy mode
                num_nodes_waiting = rdzv_handler.num_nodes_waiting()
                if num_nodes_waiting > 0:
                    raise RuntimeError(
                        f"Detected {num_nodes_waiting} nodes in the waiting list. This should not happen with min-healthy mode."
                    )
            else:
                # we can't have min_nodes successful worker groups.
                # NOTE: this worker group still might be successful/healthy.
                # all we can do is to restart if possible or shutdown otherwise
                # NOTE: we use the rdzv round to count the restarts, so restarts are counted
                # globally (while in any-failed mode each worker counts its own restarts)
                logger.warning(
                    f"[{role}] {group_rank=} {state.name=} detected that the current run failed: {worker_state_cnt=}"
                )
                self._remaining_restarts = spec.max_restarts - self._rdzv_handler.round()
                if self._remaining_restarts > 0:
                    logger.info(
                        f"{self._remaining_restarts}/{spec.max_restarts} restart attempts left; restarting worker group...",
                    )
                    self._remaining_restarts -= 1
                    # Open rendezvous before restarting (for barrier-based rendezvous)
                    self._open_rendezvous_for_restart()
                    self._restart_workers(self._worker_group)
                else:
                    # try to stop the workers and return the updated run result
                    logger.info(f"0/{spec.max_restarts} restart attempts left. Exiting...")
                    self._stop_workers(self._worker_group)
                    run_result = self._monitor_workers(self._worker_group)
                    return run_result

    def get_rank_mon_socket_path(self, local_rank):
        return f"{tempfile.gettempdir()}/_ft_launcher{os.getpid()}_rmon{local_rank}.socket"

    def setup_rank_monitors(self, envs: Dict[int, Dict[str, str]]) -> None:
        fork_mp_ctx = torch.multiprocessing.get_context("fork")
        new_monitors = []  # Track newly started monitors

        for worker_env in envs.values():
            # Start rank monitors if not already started
            # Each rank (re)connects to its rank monitor when it starts
            # Monitor of the local rank0 on the store hosting node is the restarter logger
            local_rank = int(worker_env['LOCAL_RANK'])
            is_restarter_logger = self._is_store_host and local_rank == 0
            rmon_ipc_socket = worker_env[FT_RANK_MONITOR_IPC_SOCKET_ENV_VAR]
            if local_rank not in self._rank_monitors:
                rmon_proc = RankMonitorServer.run_in_subprocess(
                    cfg=self._ft_cfg,
                    ipc_socket_path=rmon_ipc_socket,
                    is_restarter_logger=is_restarter_logger,
                    mp_ctx=fork_mp_ctx,
                    env=worker_env,
                )
                self._rank_monitors[local_rank] = RankMonitorState(process=rmon_proc)
                new_monitors.append((local_rank, rmon_proc))

        # Establish bidirectional IPC connections to new rank monitors
        if new_monitors:
            async def connect_all():
                await asyncio.gather(
                    *[self._connect_to_rank_monitor(lr, rmon) for lr, rmon in new_monitors]
                )
            asyncio.run(connect_all())

    def shutdown_rank_monitors(self):
        # Stop listener threads and terminate rank monitor processes
        for local_rank, state in self._rank_monitors.items():
            # Signal listener thread to stop
            if state.stop_event:
                state.stop_event.set()

            # Wait for listener thread to finish (will close connection gracefully)
            if state.listener_thread and state.listener_thread.is_alive():
                state.listener_thread.join(timeout=2.0)

        # Terminate rank monitor processes
        for local_rank, state in self._rank_monitors.items():
            with contextlib.suppress(Exception):
                state.process.terminate()
            with contextlib.suppress(Exception):
                state.process.join()
            with contextlib.suppress(Exception):
                os.unlink(self.get_rank_mon_socket_path(local_rank))

    async def _connect_to_rank_monitor(self, local_rank: int, rmon_proc) -> None:
        """Start listener thread for rank monitor bidirectional IPC.

        Note: This is called after rank_monitor_ready_event is set, which guarantees
        the socket file already exists. The actual connection is created inside the
        background thread's event loop to avoid event loop conflicts.
        """
        launcher_to_rmon_socket = f"{tempfile.gettempdir()}/_ft_launcher{rmon_proc.pid}_to_rmon.socket"

        state = self._rank_monitors[local_rank]
        state.socket_path = launcher_to_rmon_socket
        state.stop_event = threading.Event()

        # Start listener thread (will create connection in its own event loop)
        state.listener_thread = threading.Thread(
            target=self._listen_to_rank_monitor_thread,
            args=(local_rank, launcher_to_rmon_socket, state.stop_event),
            daemon=True,
            name=f"RankMonitor-{local_rank}-Listener"
        )
        state.listener_thread.start()

    def _update_progress_iteration(self, local_rank: int, iteration: int):
        """Update iteration for a specific rank and aggregate using MIN strategy."""
        # Update this rank's max iteration
        self._rank_iterations[local_rank] = max(
            self._rank_iterations.get(local_rank, 0), iteration
        )

        # Use minimum across all ranks (most conservative - slowest rank determines progress)
        min_iteration = min(self._rank_iterations.values()) if self._rank_iterations else 0
        self._progress_tracker.update_iteration(min_iteration)

    def _listen_to_rank_monitor_thread(self, local_rank: int, socket_path: str, stop_event: threading.Event) -> None:
        """Listen for messages from rank monitor in a background thread.

        This runs in a separate thread with its own event loop to receive messages
        from the rank monitor server. The connection is created in this thread's
        event loop to avoid cross-loop conflicts.
        """
        # Create a new event loop for this thread
        loop = asyncio.new_event_loop()
        asyncio.set_event_loop(loop)

        async def listen_loop():
            try:
                # Create connection in THIS thread's event loop
                reader, writer = await asyncio.open_unix_connection(socket_path)

                try:
                    while not stop_event.is_set():
                        # Use wait_for with timeout to allow checking stop_event periodically
                        try:
                            msg = await asyncio.wait_for(read_obj_from_ipc_stream(reader), timeout=1.0)
                            if isinstance(msg, dict) and msg.get("type") == "iteration_update":
                                # Handle iteration update from rank monitor
                                iteration = msg["iteration"]
                                self._update_progress_iteration(local_rank, iteration)
                            else:
                                logger.debug(f"Received message from rank monitor {local_rank}: {msg}")
                        except asyncio.TimeoutError:
                            # Timeout is expected, just check stop_event and continue
                            continue
                finally:
                    # Clean up connection
                    writer.close()
                    await writer.wait_closed()
            except (asyncio.IncompleteReadError, ConnectionResetError, BrokenPipeError, EOFError):
                logger.debug(f"Rank monitor {local_rank} connection closed")
            except Exception as e:
                if not stop_event.is_set():
                    logger.error(f"Error listening to rank monitor {local_rank}: {e}")

        try:
            loop.run_until_complete(listen_loop())
        finally:
            loop.close()

    def _setup_local_watchdog(self, envs: Dict[int, Dict[str, str]]) -> None:
        enable_watchdog_env_name = TORCHELASTIC_ENABLE_FILE_TIMER
        watchdog_enabled = os.getenv(enable_watchdog_env_name)
        watchdog_file_env_name = TORCHELASTIC_TIMER_FILE
        watchdog_file_path = os.getenv(watchdog_file_env_name)
        if watchdog_enabled is not None and str(watchdog_enabled) == "1":
            if watchdog_file_path is None:
                watchdog_file_path = os.path.join(
                    tempfile.gettempdir(), f"watchdog_timer_{uuid.uuid4()}"
                )
            logger.info("Starting a FileTimerServer with %s ...", watchdog_file_path)
            self._worker_watchdog = timer.FileTimerServer(
                file_path=watchdog_file_path,
                max_interval=0.1,
                daemon=True,
                log_event=self._log_watchdog_event,
            )
            self._worker_watchdog.start()
            logger.info("FileTimerServer started")
        else:
            logger.info(
                "Environment variable '%s' not found. Do not start FileTimerServer.",
                enable_watchdog_env_name,
            )
        # Propagate the watchdog file env to worker processes
        if watchdog_file_path is not None:
            for worker_env in envs.values():
                worker_env[watchdog_file_env_name] = watchdog_file_path

    def _get_fq_hostname(self) -> str:
        return socket.getfqdn(socket.gethostname())

    def _log_watchdog_event(
        self,
        name: str,
        request: Optional[timer.FileTimerRequest],
    ) -> None:
        wg = self._worker_group
        spec = wg.spec
        md = {"watchdog_event": name}
        if request is not None:
            md["worker_pid"] = str(request.worker_pid)
            md["scope_id"] = request.scope_id
            md["expiration_time"] = str(request.expiration_time)
            md["signal"] = str(request.signal)
        md_str = json.dumps(md)
        state = "RUNNING"
        metadata: Dict[str, EventMetadataValue] = {
            "run_id": spec.rdzv_handler.get_run_id(),
            "global_rank": None,
            "group_rank": wg.group_rank,
            "worker_id": None,
            "role": spec.role,
            "hostname": self._get_fq_hostname(),
            "state": state,
            "total_run_time": self._total_execution_time,
            "rdzv_backend": spec.rdzv_handler.get_backend(),
            "raw_error": None,
            "metadata": md_str,
            "agent_restarts": spec.max_restarts - self._remaining_restarts,
        }
        # Note: The 'metadata' field of the Event is converted to a TorchelasticStatusLogEntry later.
        #       The 'name' field of the Event is NOT used in the TorchelasticStatusLogEntry.
        event = events.Event(name=name, source=events.EventSource.AGENT, metadata=metadata)
        events.record(event)

    # pyre-fixme[56]: Pyre was not able to infer the type of the decorator
    #  `torch.distributed.elastic.metrics.prof`.
    @prof
    def _stop_workers(self, worker_group: WorkerGroup, *args, **kwargs) -> None:
        # Support both old and new SimpleElasticAgent._stop_workers signatures:
        # - Before 2.5.1: _stop_workers(self, worker_group: WorkerGroup) -> None
        # - 2.5.1: _stop_workers(self, worker_group: WorkerGroup, is_restarter: bool = False) -> None
        # - 2.7.1+: _stop_workers(self, worker_group: WorkerGroup) -> None (reverted back)
        # We use *args and **kwargs to handle both cases transparently

        logger.info(f"Stopping workers... Timeout = {self._workers_stop_timeout} sec.")

        # Rank monitors will detect worker shutdown when worker processes disconnect
        self._shutdown(timeout=self._workers_stop_timeout)

        # Check for remaining processes if configured
        if self._ft_cfg.check_remaining_processes and self._children_pgids:
            remaining = get_processes_by_pgids(self._children_pgids)

            if remaining:
                logger.warning(
                    f"Found {len(remaining)} remaining processes in worker PGIDs after termination:"
                )
                for proc_info in remaining[:20]:  # Limit output to first 20
                    logger.warning(
                        f"  PID={proc_info['pid']}, PPID={proc_info['ppid']}, "
                        f"PGID={proc_info['pgid']}, name={proc_info['name']}, "
                        f"status={proc_info['status']}, cmdline={proc_info['cmdline'][:100] if proc_info['cmdline'] else 'N/A'}"
                    )
                if len(remaining) > 20:
                    logger.warning(f"  ... and {len(remaining) - 20} more")
            else:
                logger.debug("All worker processes and descendants terminated successfully")

        # Wait for GPU memory to be reclaimed BEFORE returning control
        # This ensures the node doesn't proceed to the next rendezvous cycle while memory is still tied up
        if self._ft_cfg.gpu_memory_reclaim_timeout > 0:
            logger.debug(
                "Waiting for GPU memory to be reclaimed (timeout: %ds, tolerance: %d MB, poll interval: %ds)...",
                int(self._ft_cfg.gpu_memory_reclaim_timeout),
                int(self._ft_cfg.gpu_memory_tolerance_mb),
                int(self._ft_cfg.gpu_memory_poll_interval),
            )
            self._wait_for_gpu_memory_reclaim(worker_group.spec.local_world_size)

        # Record worker termination event after shutdown is complete
        record_profiling_event(
            ProfilingEvent.WORKER_TERMINATED,
            node_id=self._rdzv_handler._this_node,
            rank=worker_group.group_rank,
        )


    # pyre-fixme[56]: Pyre was not able to infer the type of the decorator
    #  `torch.distributed.elastic.metrics.prof`.
    @prof
    def _start_workers(self, worker_group: WorkerGroup) -> Dict[int, Any]:
        spec = worker_group.spec
        store = worker_group.store
        assert store is not None

        # TODO: Consider using self._rdzv_handler.round() instead of calculating from _remaining_restarts
        # Using rdzv.round() would be more robust for hot spare scenarios and provide a single source
        # of truth for the restart cycle number.
        restart_count = spec.max_restarts - self._remaining_restarts

        # Record worker start start event
        record_profiling_event(
            ProfilingEvent.WORKER_START_STARTED,
            node_id=self._rdzv_handler._this_node,
            rank=worker_group.group_rank,
        )

        use_agent_store = spec.rdzv_handler.use_agent_store

        args: Dict[int, Tuple] = {}
        envs: Dict[int, Dict[str, str]] = {}
        log_line_prefixes: Optional[Dict[int, str]] = {} if self._log_line_prefix_template else None
        for worker in worker_group.workers:
            local_rank = worker.local_rank
            # Get master_addr and master_port, handling compatibility with older PyTorch versions
            try:
                master_addr = worker_group.master_addr
                master_port = worker_group.master_port
            except AttributeError:
                # Fallback for older PyTorch versions where worker_group doesn't have master_addr/master_port
                master_addr, master_port = super()._get_master_addr_port(store)

            worker_env = {
                "LOCAL_RANK": str(local_rank),
                "RANK": str(worker.global_rank),
                "GROUP_RANK": str(worker_group.group_rank),
                "ROLE_RANK": str(worker.role_rank),
                "ROLE_NAME": spec.role,
                "LOCAL_WORLD_SIZE": str(spec.local_world_size),
                "WORLD_SIZE": str(worker.world_size),
                "GROUP_WORLD_SIZE": str(worker_group.group_world_size),
                "ROLE_WORLD_SIZE": str(worker.role_world_size),
                "MASTER_ADDR": master_addr,
                "MASTER_PORT": str(master_port),
                "TORCHELASTIC_RESTART_COUNT": str(restart_count),
                "TORCHELASTIC_MAX_RESTARTS": str(spec.max_restarts),
                "TORCHELASTIC_RUN_ID": spec.rdzv_handler.get_run_id(),
                "TORCHELASTIC_USE_AGENT_STORE": str(use_agent_store),
                "TORCH_NCCL_ASYNC_ERROR_HANDLING": os.getenv(
                    "TORCH_NCCL_ASYNC_ERROR_HANDLING", str(1)
                ),
                FT_LAUNCHER_IPC_SOCKET_ENV_VAR: FT_LAUNCHER_IPC_SOCKET,
                FT_RANK_MONITOR_IPC_SOCKET_ENV_VAR: self.get_rank_mon_socket_path(local_rank),
            }
            if "OMP_NUM_THREADS" in os.environ:
                worker_env["OMP_NUM_THREADS"] = os.environ["OMP_NUM_THREADS"]

            if self._log_line_prefix_template:
                log_line_prefix = Template(self._log_line_prefix_template).safe_substitute(
                    role_name=spec.role,
                    rank=worker.global_rank,
                    local_rank=local_rank,
                )
                log_line_prefixes[local_rank] = log_line_prefix

            envs[local_rank] = worker_env
            worker_args = list(spec.args)
            worker_args = macros.substitute(worker_args, str(local_rank))
            args[local_rank] = tuple(worker_args)

        self._setup_local_watchdog(envs=envs)

        self.setup_rank_monitors(envs=envs)

        assert spec.entrypoint is not None
        assert self._logs_specs is not None
        self._pcontext = start_processes(
            name=spec.role,
            entrypoint=spec.entrypoint,
            args=args,
            envs=envs,
            logs_specs=self._logs_specs,
            log_line_prefixes=log_line_prefixes,
            start_method=self._start_method,
        )

        self._children_pgids = {os.getpgid(p) for p in self._pcontext.pids().values()}

        # Record worker start completion event
        record_profiling_event(
            ProfilingEvent.WORKER_START_COMPLETED,
            node_id=self._rdzv_handler._this_node,
            rank=worker_group.group_rank,
        )

        return self._pcontext.pids()

    def _wait_for_gpu_memory_reclaim(self, num_gpus: int) -> None:
        """
        Wait for GPU memory to be reclaimed below the tolerance threshold before starting new workers.
        This is called on restarts (not on initial start) to ensure memory has been cleaned up.

        Polls GPU memory usage and waits until it drops below the tolerance threshold or timeout.

        Args:
            num_gpus: Number of GPUs on this node
        """
        def log_memory_stats(memory_stats, num_gpus, log_func, message_template, *args):
            """Helper to log GPU memory statistics."""
            for device_idx in range(num_gpus):
                if memory_stats[device_idx]:
                    # Show the first sample and the last 10 samples
                    if len(memory_stats[device_idx]) > 11:
                        samples_to_show = [memory_stats[device_idx][0]] + memory_stats[device_idx][-10:]
                    else:
                        samples_to_show = memory_stats[device_idx]
                    samples_str = ", ".join([
                        f"{int(s['used_mb'])}MB@{int(s['timestamp'])}s"
                        for s in samples_to_show
                    ])
                    log_func(
                        message_template,
                        device_idx,
                        *args,
                        len(memory_stats[device_idx]),
                        samples_str,
                    )

        memory_logger = GPUMemoryLogger()
        timeout = self._ft_cfg.gpu_memory_reclaim_timeout
        tolerance_mb = self._ft_cfg.gpu_memory_tolerance_mb
        poll_interval = self._ft_cfg.gpu_memory_poll_interval

        start_time = time.time()
        all_devices_ok = False

        # Store memory stats per GPU per poll for logging
        memory_stats = {device_idx: [] for device_idx in range(num_gpus)}

        while time.time() - start_time < timeout:
            all_devices_ok = True

            for device_idx in range(num_gpus):
                mem_info = memory_logger.get_gpu_memory(device_index=device_idx)
                if mem_info is None:
                    # Error already logged by get_gpu_memory()
                    continue

                current_mb = mem_info['used_mb']
                # Save stats for logging
                memory_stats[device_idx].append({
                    'timestamp': time.time() - start_time,
                    'used_mb': current_mb,
                })

                # Check if memory is below tolerance
                if current_mb > tolerance_mb:
                    all_devices_ok = False

            if all_devices_ok:
                elapsed_time = time.time() - start_time
                log_memory_stats(
                    memory_stats,
                    num_gpus,
                    logger.info,
                    "GPU %d memory reclaimed in %ds (%d samples): %s",
                    int(elapsed_time),
                )
                return

            time.sleep(poll_interval)

        # Timeout reached - log final memory stats per GPU
        logger.error(
            "Timeout waiting for GPU memory to be reclaimed after %.1fs. "
            "Memory may not have been fully cleaned up. Proceeding anyway as best effort.",
            timeout,
        )
        log_memory_stats(
            memory_stats,
            num_gpus,
            logger.warning,
            "GPU %d memory usage history (%d samples): %s",
        )


    def _shutdown(self, death_sig: signal.Signals = signal.SIGTERM, timeout: int = 30) -> None:
        if self._worker_watchdog is not None:
            self._worker_watchdog.stop()
            self._worker_watchdog = None
        if self._pcontext:
            self._pcontext.close(death_sig, timeout=timeout)
            # Remove multiprocessing leftovers
            # PID=1 become a parent if the original parent died
            terminate_mp_processes(allowed_ppids={1}, allowed_pgids=self._children_pgids)

    # pyre-fixme[56]: Pyre was not able to infer the type of the decorator
    #  `torch.distributed.elastic.metrics.prof`.
    @prof
    def _monitor_workers(self, worker_group: WorkerGroup) -> RunResult:
        role = worker_group.spec.role
        worker_pids = {w.id for w in worker_group.workers}
        assert self._pcontext is not None
        pc_pids = set(self._pcontext.pids().values())
        if worker_pids != pc_pids:
            logger.error(
                "[%s] worker pids do not match process_context pids." " Expected: %s, actual: %s",
                role,
                worker_pids,
                pc_pids,
            )
            return RunResult(state=WorkerState.UNKNOWN)

        with patched_method(self._pcontext, 'close', lambda *args, **kwargs: None):
            # do not terminate healthy workers if some failed
            # we will terminate them when leaving the rendezvous round
            result = self._pcontext.wait(0)

        if result:

            if result.is_failed():
                # map local rank failure to global rank
                worker_failures = {}
                for local_rank, failure in result.failures.items():
                    worker = worker_group.workers[local_rank]
                    worker_failures[worker.global_rank] = failure
                all_failed = len(result.failures) == len(worker_pids)
                if all_failed:
                    run_result = RunResult(
                        state=WorkerState.FAILED,
                        failures=worker_failures,
                    )
                else:
                    # some workers have failed, while others are still running or succeeded
                    # this worker group is going to finish in WorkerState.FAILED state or stay UNHEALTHY.
                    run_result = RunResult(
                        state=WorkerState.UNHEALTHY,
                        failures=worker_failures,
                    )
                return run_result
            else:
                # copy ret_val_queue into a map with a global ranks
                workers_ret_vals = {}
                for local_rank, ret_val in result.return_values.items():
                    worker = worker_group.workers[local_rank]
                    workers_ret_vals[worker.global_rank] = ret_val

                # Check if this is a standby participant with no workers
                # Standby participants have empty return_values AND no workers
                if not result.return_values and not worker_pids:
                    return RunResult(state=WorkerState.HEALTHY)
                else:
                    # For active participants, return SUCCEEDED as normal
                    return RunResult(
                        state=WorkerState.SUCCEEDED,
                        return_values=workers_ret_vals,
                    )
        else:
            return RunResult(state=WorkerState.HEALTHY)

    def any_rank_failed(self) -> bool:
        result = None
        if self._pcontext is not None:
            result = self._pcontext.wait(0)
        return result is not None and result.is_failed()

    def _check_cluster_unhealthy_count(self) -> int:
        """Check the cluster-wide unhealthy count from the rendezvous store.

        Only supported for barrier-based rendezvous. Returns 0 for legacy rendezvous.

        Returns:
            The number of unhealthy nodes reported in the cluster, or 0 if not available.
        """
        # Only barrier-based rendezvous supports unhealthy_count
        if hasattr(self._rdzv_handler, '_barrier_state'):
            return self._rdzv_handler._barrier_state._get_unhealthy_count()

        # Legacy rendezvous does not support unhealthy tracking
        return 0

    def _check_cluster_peer_aborted_count(self) -> int:
        """Check the cluster-wide peer aborted count from the rendezvous store.

        This tracks how many peers have detected local failures and decided to restart,
        enabling faster failure propagation across the cluster.

        Only supported for barrier-based rendezvous. Returns 0 for legacy rendezvous.

        Returns:
            The number of peers that have aborted in this cycle, or 0 if not available.
        """
        # Only barrier-based rendezvous supports peer_aborted_count
        if hasattr(self._rdzv_handler, '_barrier_state'):
            return self._rdzv_handler._barrier_state._get_peer_aborted_count()

        # Legacy rendezvous does not support peer aborted tracking
        return 0

    def _rendezvous(self, worker_group: WorkerGroup) -> None:
        """Override _rendezvous to set worker group reference in the handler."""
        spec = worker_group.spec

        # Set worker group reference in the rendezvous handler
        # Since we only support c10d backend and replace it with our custom handler,
        # this will always be FtRendezvousBarrierHandler or FtRendezvousHandler (legacy)
        spec.rdzv_handler.set_worker_group(worker_group)

        # Call the parent class _rendezvous method
        super()._rendezvous(worker_group)


# Source
# https://github.com/pytorch/pytorch/blob/release/2.3/torch/distributed/launcher/api.py


@dataclass
class LaunchConfig:
    """
    Creates a rendezvous config.

    Args:
        min_nodes: Minimum amount of nodes that the user function will
                        be launched on. Elastic agent ensures that the user
                        function start only when the min_nodes amount enters
                        the rendezvous.
        max_nodes: Maximum amount of nodes that the user function
                        will be launched on.
        nproc_per_node: On each node the elastic agent will launch
                            this amount of workers that will execute user
                            defined function.
        rdzv_backend: rdzv_backend to use in the rendezvous (zeus-adapter, etcd).
        rdzv_endpoint: The endpoint of the rdzv sync. storage.
        rdzv_configs: Key, value pair that specifies rendezvous specific configuration.
        rdzv_timeout: Legacy argument that specifies timeout for the rendezvous. It is going
            to be removed in future versions, see the note below. The default timeout is 900 seconds.
        run_id: The unique run id of the job (if not passed a unique one will be
                deduced from run environment - flow workflow id in flow - or auto generated).
        role: User defined role of the worker (defaults to "trainer").
        max_restarts: The maximum amount of restarts that elastic agent will conduct
                    on workers before failure.
        restart_policy: Determines when worker groups are restarted e.g. if any worker group failed,
                    or if number of healthy worker groups falls below min-nodes etc. see also the CLI arg
        monitor_interval: The interval in seconds that is used by the elastic_agent
                        as a period of monitoring workers.
        start_method: The method is used by the elastic agent to start the
                    workers (spawn, fork, forkserver).
        metrics_cfg: configuration to initialize metrics.
        local_addr: address of the local node if any. If not set, a lookup on the local
                machine's FQDN will be performed.
        local_ranks_filter: ranks for which to show logs in console. If not set, show from all.
    ..note:
        `rdzv_timeout` is a legacy argument that will be removed in future.
        Set the timeout via `rdzv_configs['timeout']`

    """

    min_nodes: int
    max_nodes: int
    nproc_per_node: int
    fault_tol_cfg: FaultToleranceConfig
    logs_specs: Optional[LogsSpecs] = None
    run_id: str = ""
    role: str = "default_role"
    rdzv_endpoint: str = ""
    rdzv_backend: str = "etcd"
    rdzv_configs: Dict[str, Any] = field(default_factory=dict)
    rdzv_timeout: int = -1
    max_restarts: int = 3
    restart_policy: str = "any-failed"
    term_timeout: float = 1800
    workers_stop_timeout: float = 15
    monitor_interval: float = 30
    start_method: str = "spawn"
    log_line_prefix_template: Optional[str] = None
    metrics_cfg: Dict[str, str] = field(default_factory=dict)
    local_addr: Optional[str] = None

    def __post_init__(self):
        default_timeout = 900
        if self.rdzv_timeout != -1:
            self.rdzv_configs["timeout"] = self.rdzv_timeout
        elif "timeout" not in self.rdzv_configs:
            self.rdzv_configs["timeout"] = default_timeout
        # bump Torch Elastic default timeouts, so it will work with large scale workloads
        if "join_timeout" not in self.rdzv_configs:
            self.rdzv_configs["join_timeout"] = 300
        if "close_timeout" not in self.rdzv_configs:
            self.rdzv_configs["close_timeout"] = 30
        if "read_timeout" not in self.rdzv_configs:
            self.rdzv_configs["read_timeout"] = 60

        # Post-processing to enable refactoring to introduce logs_specs due to non-torchrun API usage
        if self.logs_specs is None:
            self.logs_specs = DefaultLogsSpecs()


class elastic_launch:
    """
    Launches an torchelastic agent on the container that invoked the entrypoint.

        1. Pass the ``entrypoint`` arguments as non ``kwargs`` (e.g. no named parameters)/
           ``entrypoint`` can be a function or a command.
        2. The return value is a map of each worker's output mapped
           by their respective global rank.

    Usage

    ::

    def worker_fn(foo):
        # ...

    def main():
        # entrypoint is a function.
        outputs = elastic_launch(LaunchConfig, worker_fn)(foo)
        # return rank 0's output
        return outputs[0]

        # entrypoint is a command and ``script.py`` is the python module.
        outputs = elastic_launch(LaunchConfig, "script.py")(args)
        outputs = elastic_launch(LaunchConfig, "python")("script.py")
    """

    def __init__(
        self,
        config: LaunchConfig,
        entrypoint: Union[Callable, str, None],
    ):
        self._config = config
        self._entrypoint = entrypoint

    def __call__(self, *args):
        return launch_agent(self._config, self._entrypoint, list(args))


def _get_entrypoint_name(entrypoint: Union[Callable, str, None], args: List[Any]) -> str:
    """Retrieve entrypoint name with the rule:
    1. If entrypoint is a function, use ``entrypoint.__qualname__``.
    2. If entrypoint is a string, check its value:
        2.1 if entrypoint equals to ``sys.executable`` (like "python"), use the first element from ``args``
            which does not start with hifen letter (for example, "-u" will be skipped).
        2.2 otherwise, use ``entrypoint`` value.
    3. Otherwise, return empty string.
    """
    if isinstance(entrypoint, Callable):  # type: ignore[arg-type]
        return entrypoint.__name__  # type: ignore[union-attr]
    elif isinstance(entrypoint, str):
        if entrypoint == sys.executable:
            return next((arg for arg in args if arg[0] != "-"), "")
        else:
            return entrypoint
    else:
        return ""


def _get_addr_and_port(
    rdzv_parameters: RendezvousParameters,
) -> Tuple[Optional[str], Optional[int]]:

    if rdzv_parameters.backend != "static":
        return (None, None)
    endpoint = rdzv_parameters.endpoint
    endpoint = endpoint.strip()
    if not endpoint:
        raise ValueError(
            "Endpoint is missing in endpoint. Try to add --master-addr and --master-port"
        )
    master_addr, master_port = parse_rendezvous_endpoint(endpoint, default_port=-1)
    if master_port == -1:
        raise ValueError(f"port is missing in endpoint: {endpoint}. Try to specify --master-port")
    return (master_addr, master_port)


def _is_store_host(params: RendezvousParameters) -> bool:
    """Returns true if this agent is hosting the TCP store"""
    host, _ = parse_rendezvous_endpoint(params.endpoint, default_port=0)
    cfg_is_host = params.get_as_bool("is_host")
    if cfg_is_host is not None:
        return bool(cfg_is_host)
    return _matches_machine_hostname(host)


def launch_agent(
    config: LaunchConfig,
    entrypoint: Union[Callable, str, None],
    args: List[Any],
) -> Dict[int, Any]:
    if not config.run_id:
        run_id = str(uuid.uuid4().int)
        logger.warning("config has no run_id, generated a random run_id: %s", run_id)
        config.run_id = run_id

    entrypoint_name = _get_entrypoint_name(entrypoint, args)

    # with min-healthy restarting policy, if the rendezvous is completed (workers are running),
    # we dont want to replace missing/dead nodes with spares nor to upscale the rendezvous with new arrivals
    config.rdzv_configs['upscaling_enabled'] = config.restart_policy != "min-healthy"

    logger.info(
        "Starting elastic_operator with launch configs:\n"
        "  entrypoint       : %(entrypoint)s\n"
        "  min_nodes        : %(min_nodes)s\n"
        "  max_nodes        : %(max_nodes)s\n"
        "  nproc_per_node   : %(nproc_per_node)s\n"
        "  run_id           : %(run_id)s\n"
        "  rdzv_backend     : %(rdzv_backend)s\n"
        "  rdzv_endpoint    : %(rdzv_endpoint)s\n"
        "  rdzv_configs     : %(rdzv_configs)s\n"
        "  max_restarts     : %(max_restarts)s\n"
        "  restart_policy   : %(restart_policy)s\n"
        "  monitor_interval : %(monitor_interval)s\n"
        "  log_dir          : %(log_dir)s\n"
        "  metrics_cfg      : %(metrics_cfg)s\n",
        {
            "entrypoint": entrypoint_name,
            "min_nodes": config.min_nodes,
            "max_nodes": config.max_nodes,
            "nproc_per_node": config.nproc_per_node,
            "run_id": config.run_id,
            "rdzv_backend": config.rdzv_backend,
            "rdzv_endpoint": config.rdzv_endpoint,
            "rdzv_configs": config.rdzv_configs,
            "max_restarts": config.max_restarts,
            "restart_policy": config.restart_policy,
            "monitor_interval": config.monitor_interval,
            "log_dir": config.logs_specs.root_log_dir,  # type: ignore[union-attr]
            "metrics_cfg": config.metrics_cfg,
        },
    )
    rdzv_parameters = RendezvousParameters(
        backend=config.rdzv_backend,
        endpoint=config.rdzv_endpoint,
        run_id=config.run_id,
        min_nodes=config.min_nodes,
        max_nodes=config.max_nodes,
        local_addr=config.local_addr,
        **config.rdzv_configs,
    )

    master_addr, master_port = _get_addr_and_port(rdzv_parameters)
    is_store_host = _is_store_host(rdzv_parameters)

    # Add is_store_host to rdzv_parameters
    rdzv_parameters.config["is_store_host"] = is_store_host

    spec = WorkerSpec(
        role=config.role,
        local_world_size=config.nproc_per_node,
        entrypoint=entrypoint,
        args=tuple(args),
        rdzv_handler=rdzv_registry.get_rendezvous_handler(rdzv_parameters),
        max_restarts=config.max_restarts,
        monitor_interval=config.monitor_interval,
        master_addr=master_addr,
        master_port=master_port,
        local_addr=config.local_addr,
    )

    agent = LocalElasticAgent(
        spec=spec,
        fault_tol_cfg=config.fault_tol_cfg,
        logs_specs=config.logs_specs,  # type: ignore[arg-type]
        start_method=config.start_method,
        log_line_prefix_template=config.log_line_prefix_template,
        term_timeout=config.term_timeout,
        workers_stop_timeout=config.workers_stop_timeout,
        restart_policy=config.restart_policy,
        is_store_host=is_store_host,
    )

    shutdown_rdzv = True
    try:
        metrics.initialize_metrics(metrics.MetricsConfig(config.metrics_cfg))

        result = agent.run()

        # records that agent.run() has succeeded NOT that workers have succeeded
        events.record(agent.get_event_succeeded())

        if result is None:
            logger.info("Agent .run() result is None. Agent was waiting at the rendezvous.")
            return None

        if result.is_failed():
            # ChildFailedError is treated specially by @record
            # if the error files for the failed children exist
            # @record will copy the first error (root cause)
            # to the error file of the launcher process.
            raise ChildFailedError(
                name=entrypoint_name,
                failures=result.failures,
            )

        logger.info(f"Agent .run() is OK. No failures in the result. {result=}")

        return result.return_values
    except UnhealthyNodeException as e:
        # do not shutdown rendezvous when an unhealthy node is leaving
        # NOTE: This only prevents calling shutdown() to set closed_key.
        # If this is the store host, the TCPStore will die when this process exits,
        # effectively terminating the rendezvous regardless of this flag.
        shutdown_rdzv = False
        logger.error(f"Agent .run() raised UnhealthyNodeException: {e}")
        events.record(agent.get_event_failed())
    except ChildFailedError:
        raise
    except SignalException as e:
        # when the agent dies with a signal do NOT shutdown the rdzv_handler
        # since this closes the rendezvous on this rdzv_id permanently and
        # prevents any additional scaling events
        shutdown_rdzv = False
        logger.error(f"Agent .run() raised SignalException: {e}")
        events.record(agent.get_event_failed())
        if agent.any_rank_failed():
            logger.warning("Some ranks exited with non-zero. Re-raising SignalException.")
            raise
        else:
            logger.info("All ranks exited gracefully. Launcher exiting without an error.")
    except Exception as e:
        logger.error(f"Agent .run() raised exception, {e=}")
        events.record(agent.get_event_failed())
        raise
    finally:
        # Store host grace period: The TCPStore is hosted in this process and will be
        # destroyed when the process exits. To prevent race conditions where other nodes
        # try to read final state (e.g., closed_key, unhealthy_count) from a destroyed
        # store, the store host waits briefly before exiting to give other nodes time
        # to detect the final state.
        #
        # IMPORTANT CONSTRAINT: When the store host process exits for any reason, the
        # TCPStore dies with it, effectively terminating the rendezvous. The shutdown_rdzv
        # flag only controls whether we explicitly signal closure via closed_key; it cannot
        # keep the store alive if the store host process exits.
        if is_store_host:
            grace_period = 3.0  # seconds
            logger.info(
                f"Store host waiting {grace_period} seconds before exit "
                f"to allow other nodes to read final TCPStore state..."
            )
            time.sleep(grace_period)

        if shutdown_rdzv:
            agent._rdzv_handler.shutdown()
        agent.shutdown_rank_monitors()
        with contextlib.suppress(Exception):
            os.unlink(FT_LAUNCHER_IPC_SOCKET)


# Source
# https://github.com/pytorch/pytorch/blob/release/2.3/torch/distributed/run.py

"""
Superset of ``torch.distributed.launch``.

``torchrun`` provides a superset of the functionality as ``torch.distributed.launch``
with the following additional functionalities:

1. Worker failures are handled gracefully by restarting all workers.

2. Worker ``RANK`` and ``WORLD_SIZE`` are assigned automatically.

3. Number of nodes is allowed to change between minimum and maximum sizes (elasticity).

.. note:: ``torchrun`` is a python
          `console script <https://packaging.python.org/en/latest/specifications/entry-points/#use-for-scripts>`_
          to the main module
          `torch.distributed.run <https://github.com/pytorch/pytorch/blob/master/torch/distributed/run.py>`_
          declared in the ``entry_points`` configuration in
          `setup.py <https://github.com/pytorch/pytorch/blob/master/setup.py>`_.
          It is equivalent to invoking ``python -m torch.distributed.run``.


Transitioning from torch.distributed.launch to torchrun
~~~~~~~~~~~~~~~~~~~~~~~~~~~~~~~~~~~~~~~~~~~~~~~~~~~~~~~~~~~~~~~~~~~~


``torchrun`` supports the same arguments as ``torch.distributed.launch`` **except**
for ``--use-env`` which is now deprecated. To migrate from ``torch.distributed.launch``
to ``torchrun`` follow these steps:

1.  If your training script is already reading ``local_rank`` from the ``LOCAL_RANK`` environment variable.
    Then you need simply omit the ``--use-env`` flag, e.g.:

    +--------------------------------------------------------------------+--------------------------------------------+
    |         ``torch.distributed.launch``                               |                ``torchrun``                |
    +====================================================================+============================================+
    |                                                                    |                                            |
    | .. code-block:: shell-session                                      | .. code-block:: shell-session              |
    |                                                                    |                                            |
    |    $ python -m torch.distributed.launch --use-env train_script.py  |    $ torchrun train_script.py              |
    |                                                                    |                                            |
    +--------------------------------------------------------------------+--------------------------------------------+

2.  If your training script reads local rank from a ``--local-rank`` cmd argument.
    Change your training script to read from the ``LOCAL_RANK`` environment variable as
    demonstrated by the following code snippet:

    +-------------------------------------------------------+----------------------------------------------------+
    |         ``torch.distributed.launch``                  |                    ``torchrun``                    |
    +=======================================================+====================================================+
    |                                                       |                                                    |
    | .. code-block:: python                                | .. code-block:: python                             |
    |                                                       |                                                    |
    |                                                       |                                                    |
    |    import argparse                                    |     import os                                      |
    |    parser = argparse.ArgumentParser()                 |     local_rank = int(os.environ["LOCAL_RANK"])     |
    |    parser.add_argument("--local-rank", type=int)      |                                                    |
    |    args = parser.parse_args()                         |                                                    |
    |                                                       |                                                    |
    |    local_rank = args.local_rank                       |                                                    |
    |                                                       |                                                    |
    +-------------------------------------------------------+----------------------------------------------------+

The aformentioned changes suffice to migrate from ``torch.distributed.launch`` to ``torchrun``.
To take advantage of new features such as elasticity, fault-tolerance, and error reporting of ``torchrun``
please refer to:

* :ref:`elastic_train_script` for more information on authoring training scripts that are ``torchrun`` compliant.
* the rest of this page for more information on the features of ``torchrun``.


Usage
--------

Single-node multi-worker
++++++++++++++++++++++++++++++

::

    torchrun
        --standalone
        --nnodes=1
        --nproc-per-node=$NUM_TRAINERS
        YOUR_TRAINING_SCRIPT.py (--arg1 ... train script args...)

Stacked single-node multi-worker
+++++++++++++++++++++++++++++++++++

To run multiple instances (separate jobs) of single-node, multi-worker on the
same host, we need to make sure that each instance (job) is
setup on different ports to avoid port conflicts (or worse, two jobs being merged
as a single job). To do this you have to run with ``--rdzv-backend=c10d``
and specify a different port by setting ``--rdzv-endpoint=localhost:$PORT_k``.
For ``--nodes=1``, its often convenient to let ``torchrun`` pick a free random
port automatically instead of manually assigning different ports for each run.

::

    torchrun
        --rdzv-backend=c10d
        --rdzv-endpoint=localhost:0
        --nnodes=1
        --nproc-per-node=$NUM_TRAINERS
        YOUR_TRAINING_SCRIPT.py (--arg1 ... train script args...)


Fault tolerant (fixed sized number of workers, no elasticity, tolerates 3 failures)
++++++++++++++++++++++++++++++++++++++++++++++++++++++++++++++++++++++++++++++++++++++++

::

    torchrun
        --nnodes=$NUM_NODES
        --nproc-per-node=$NUM_TRAINERS
        --max-restarts=3
        --rdzv-id=$JOB_ID
        --rdzv-backend=c10d
        --rdzv-endpoint=$HOST_NODE_ADDR
        YOUR_TRAINING_SCRIPT.py (--arg1 ... train script args...)

``HOST_NODE_ADDR``, in form <host>[:<port>] (e.g. node1.example.com:29400), specifies the node and
the port on which the C10d rendezvous backend should be instantiated and hosted. It can be any
node in your training cluster, but ideally you should pick a node that has a high bandwidth.

.. note::
   If no port number is specified ``HOST_NODE_ADDR`` defaults to 29400.

Elastic (``min=1``, ``max=4``, tolerates up to 3 membership changes or failures)
+++++++++++++++++++++++++++++++++++++++++++++++++++++++++++++++++++++++++++++++++++

::

    torchrun
        --nnodes=1:4
        --nproc-per-node=$NUM_TRAINERS
        --max-restarts=3
        --rdzv-id=$JOB_ID
        --rdzv-backend=c10d
        --rdzv-endpoint=$HOST_NODE_ADDR
        YOUR_TRAINING_SCRIPT.py (--arg1 ... train script args...)

``HOST_NODE_ADDR``, in form <host>[:<port>] (e.g. node1.example.com:29400), specifies the node and
the port on which the C10d rendezvous backend should be instantiated and hosted. It can be any
node in your training cluster, but ideally you should pick a node that has a high bandwidth.

.. note::
   If no port number is specified ``HOST_NODE_ADDR`` defaults to 29400.

Note on rendezvous backend
------------------------------

For multi-node training you need to specify:

1. ``--rdzv-id``: A unique job id (shared by all nodes participating in the job)
2. ``--rdzv-backend``: An implementation of
   :py:class:`torch.distributed.elastic.rendezvous.RendezvousHandler`
3. ``--rdzv-endpoint``: The endpoint where the rendezvous backend is running; usually in form
   ``host:port``.

Currently ``c10d`` (recommended), ``etcd-v2``, and ``etcd`` (legacy)  rendezvous backends are
supported out of the box. To use ``etcd-v2`` or ``etcd``, setup an etcd server with the ``v2`` api
enabled (e.g. ``--enable-v2``).

.. warning::
   ``etcd-v2`` and ``etcd`` rendezvous use etcd API v2. You MUST enable the v2 API on the etcd
   server. Our tests use etcd v3.4.3.

.. warning::
   For etcd-based rendezvous we recommend using ``etcd-v2`` over ``etcd`` which is functionally
   equivalent, but uses a revised implementation. ``etcd`` is in maintenance mode and will be
   removed in a future version.

Definitions
--------------

1. ``Node`` - A physical instance or a container; maps to the unit that the job manager works with.

2. ``Worker`` - A worker in the context of distributed training.

3. ``WorkerGroup`` - The set of workers that execute the same function (e.g. trainers).

4. ``LocalWorkerGroup`` - A subset of the workers in the worker group running on the same node.

5. ``RANK`` - The rank of the worker within a worker group.

6. ``WORLD_SIZE`` - The total number of workers in a worker group.

7. ``LOCAL_RANK`` - The rank of the worker within a local worker group.

8. ``LOCAL_WORLD_SIZE`` - The size of the local worker group.

9. ``rdzv_id`` - A user-defined id that uniquely identifies the worker group for a job. This id is
   used by each node to join as a member of a particular worker group.

9. ``rdzv_backend`` - The backend of the rendezvous (e.g. ``c10d``). This is typically a strongly
   consistent key-value store.

10. ``rdzv_endpoint`` - The rendezvous backend endpoint; usually in form ``<host>:<port>``.

A ``Node`` runs ``LOCAL_WORLD_SIZE`` workers which comprise a ``LocalWorkerGroup``. The union of
all ``LocalWorkerGroups`` in the nodes in the job comprise the ``WorkerGroup``.

Environment Variables
----------------------

The following environment variables are made available to you in your script:

1. ``LOCAL_RANK`` -  The local rank.

2. ``RANK`` -  The global rank.

3. ``GROUP_RANK`` - The rank of the worker group. A number between 0 and ``max_nnodes``. When
   running a single worker group per node, this is the rank of the node.

4. ``ROLE_RANK`` -  The rank of the worker across all the workers that have the same role. The role
   of the worker is specified in the ``WorkerSpec``.

5. ``LOCAL_WORLD_SIZE`` - The local world size (e.g. number of workers running locally); equals to
   ``--nproc-per-node`` specified on ``torchrun``.

6. ``WORLD_SIZE`` - The world size (total number of workers in the job).

7. ``ROLE_WORLD_SIZE`` - The total number of workers that was launched with the same role specified
   in ``WorkerSpec``.

8. ``MASTER_ADDR`` - The FQDN of the host that is running worker with rank 0; used to initialize
   the Torch Distributed backend.

9. ``MASTER_PORT`` - The port on the ``MASTER_ADDR`` that can be used to host the C10d TCP store.

10. ``TORCHELASTIC_RESTART_COUNT`` - The number of worker group restarts so far.

11. ``TORCHELASTIC_MAX_RESTARTS`` - The configured maximum number of restarts.

12. ``TORCHELASTIC_RUN_ID`` - Equal to the rendezvous ``run_id`` (e.g. unique job id).

13. ``PYTHON_EXEC`` - System executable override. If provided, the python user script will
    use the value of ``PYTHON_EXEC`` as executable. The `sys.executable` is used by default.

Deployment
------------

1. (Not needed for the C10d backend) Start the rendezvous backend server and get the endpoint (to be
   passed as ``--rdzv-endpoint`` to the launcher script)

2. Single-node multi-worker: Start the launcher on the host to start the agent process which
   creates and monitors a local worker group.

3. Multi-node multi-worker: Start the launcher with the same arguments on all the nodes
   participating in training.

When using a job/cluster manager the entry point command to the multi-node job should be this
launcher.

Failure Modes
---------------

1. Worker failure: For a training job with ``n`` workers, if ``k<=n`` workers fail all workers
   are stopped and restarted up to ``max_restarts``.

2. Agent failure: An agent failure results in a local worker group failure. It is up to the job
   manager to fail the entire job (gang semantics) or attempt to replace the node. Both behaviors
   are supported by the agent.

3. Node failure: Same as agent failure.

Membership Changes
--------------------

1. Node departure (scale-down): The agent is notified of the departure, all existing workers are
   stopped, a new ``WorkerGroup`` is formed, and all workers are started with a new ``RANK`` and
   ``WORLD_SIZE``.

2. Node arrival (scale-up): The new node is admitted to the job, all existing workers are stopped,
   a new ``WorkerGroup`` is formed, and all workers are started with a new ``RANK`` and
   ``WORLD_SIZE``.

Important Notices
--------------------

1. This utility and multi-process distributed (single-node or
   multi-node) GPU training currently only achieves the best performance using
   the NCCL distributed backend. Thus NCCL backend is the recommended backend to
   use for GPU training.

2. The environment variables necessary to initialize a Torch process group are provided to you by
   this module, no need for you to pass ``RANK`` manually.  To initialize a process group in your
   training script, simply run:

::

 >>> # xdoctest: +SKIP("stub")
 >>> import torch.distributed as dist
 >>> dist.init_process_group(backend="gloo|nccl")

3. In your training program, you can either use regular distributed functions
   or use :func:`torch.nn.parallel.DistributedDataParallel` module. If your
   training program uses GPUs for training and you would like to use
   :func:`torch.nn.parallel.DistributedDataParallel` module,
   here is how to configure it.

::

    local_rank = int(os.environ["LOCAL_RANK"])
    model = torch.nn.parallel.DistributedDataParallel(model,
                                                      device_ids=[local_rank],
                                                      output_device=local_rank)

Please ensure that ``device_ids`` argument is set to be the only GPU device id
that your code will be operating on. This is generally the local rank of the
process. In other words, the ``device_ids`` needs to be ``[int(os.environ("LOCAL_RANK"))]``,
and ``output_device`` needs to be ``int(os.environ("LOCAL_RANK"))`` in order to use this
utility


4. On failures or membership changes ALL surviving workers are killed immediately. Make sure to
   checkpoint your progress. The frequency of checkpoints should depend on your job's tolerance
   for lost work.

5. This module only supports homogeneous ``LOCAL_WORLD_SIZE``. That is, it is assumed that all
   nodes run the same number of local workers (per role).

6. ``RANK`` is NOT stable. Between restarts, the local workers on a node can be assigned a
   different range of ranks than before. NEVER hard code any assumptions about the stable-ness of
   ranks or some correlation between ``RANK`` and ``LOCAL_RANK``.

7. When using elasticity (``min_size!=max_size``) DO NOT hard code assumptions about
   ``WORLD_SIZE`` as the world size can change as nodes are allowed to leave and join.

8. It is recommended for your script to have the following structure:

::

  def main():
    load_checkpoint(checkpoint_path)
    initialize()
    train()

  def train():
    for batch in iter(dataset):
      train_step(batch)

      if should_checkpoint:
        save_checkpoint(checkpoint_path)

9. (Recommended) On worker errors, this tool will summarize the details of the error
   (e.g. time, rank, host, pid, traceback, etc). On each node, the first error (by timestamp)
   is heuristically reported as the "Root Cause" error. To get tracebacks as part of this
   error summary print out, you must decorate your main entrypoint function in your
   training script as shown in the example below. If not decorated, then the summary
   will not include the traceback of the exception and will only contain the exitcode.
   For details on torchelastic error handling see: https://pytorch.org/docs/stable/elastic/errors.html

::

  from torch.distributed.elastic.multiprocessing.errors import record

  @record
  def main():
      # do train
      pass

  if __name__ == "__main__":
      main()

"""


def get_args_parser() -> ArgumentParser:
    """Parse the command line options."""
    parser = ArgumentParser(description="Torch Distributed Elastic Training Launcher")

    #
    # Worker/node size related arguments.
    #

    parser.add_argument(
        "--nnodes",
        action=env,
        type=str,
        default="1:1",
        help="Number of nodes, or the range of nodes in form <minimum_nodes>:<maximum_nodes>.",
    )
    parser.add_argument(
        "--nproc-per-node",
        "--nproc_per_node",
        action=env,
        type=str,
        default="1",
        help="Number of workers per node; supported values: [auto, cpu, gpu, int].",
    )

    #
    # Rendezvous related arguments
    #

    parser.add_argument(
        "--rdzv-backend",
        "--rdzv_backend",
        action=env,
        type=str,
        default="c10d",
        help="Rendezvous backend. Currently only c10d is supported.",
    )
    parser.add_argument(
        "--rdzv-endpoint",
        "--rdzv_endpoint",
        action=env,
        type=str,
        default="",
        help="Rendezvous backend endpoint; usually in form <host>:<port>.",
    )
    parser.add_argument(
        "--rdzv-id",
        "--rdzv_id",
        action=env,
        type=str,
        default="none",
        help="User-defined group id.",
    )
    parser.add_argument(
        "--rdzv-conf",
        "--rdzv_conf",
        action=env,
        type=str,
        default="",
        help="Additional rendezvous configuration (<key1>=<value1>,<key2>=<value2>,...).",
    )
    parser.add_argument(
        "--standalone",
        action=check_env,
        help="Start a local standalone rendezvous backend that is represented by a C10d TCP store "
        "on a free port. Useful when launching single-node, multi-worker job. If specified "
        "--rdzv-backend, --rdzv-endpoint, --rdzv-id are auto-assigned and any explicitly set values "
        "are ignored.",
    )

    #
    # User-code launch related arguments.
    #

    parser.add_argument(
        "--max-restarts",
        "--max_restarts",
        action=env,
        type=int,
        default=0,
        help="Maximum number of worker group restarts before failing.",
    )
    parser.add_argument(
        "--term-timeout",
        "--term_timeout",
        action=env,
        type=float,
        default=1800,
        help="Interval, in seconds, between initial SIGTERM and rank termination with SIGKILL, when the launcher forwards a received signal to ranks.",
    )
    parser.add_argument(
        "--workers-stop-timeout",
        "--workers_stop_timeout",
        action=env,
        type=float,
        default=15,
        help="Interval, in seconds, between initial SIGTERM and rank termination with SIGKILL, when the launcher stops its ranks in order to restart them.",
    )
    parser.add_argument(
        "--monitor-interval",
        "--monitor_interval",
        action=env,
        type=float,
        default=0.3,
        help="Interval, in seconds, to monitor the state of workers.",
    )
    parser.add_argument(
        "--start-method",
        "--start_method",
        action=env,
        type=str,
        default="spawn",
        choices=["spawn", "fork", "forkserver"],
        help="Multiprocessing start method to use when creating workers.",
    )
    parser.add_argument(
        "--role",
        action=env,
        type=str,
        default="default",
        help="User-defined role for the workers.",
    )
    parser.add_argument(
        "-m",
        "--module",
        action=check_env,
        help="Change each process to interpret the launch script as a Python module, executing "
        "with the same behavior as 'python -m'.",
    )
    parser.add_argument(
        "--no-python",
        "--no_python",
        action=check_env,
        help="Skip prepending the training script with 'python' - just execute it directly. Useful "
        "when the script is not a Python script.",
    )

    parser.add_argument(
        "--run-path",
        "--run_path",
        action=check_env,
        help="Run the training script with runpy.run_path in the same interpreter."
        " Script must be provided as an abs path (e.g. /abs/path/script.py)."
        " Takes precedence over --no-python.",
    )
    parser.add_argument(
        "--log-dir",
        "--log_dir",
        action=env,
        type=str,
        default=None,
        help="Base directory to use for log files (e.g. /var/log/torch/elastic). The same "
        "directory is re-used for multiple runs (a unique job-level sub-directory is created with "
        "rdzv_id as the prefix).",
    )

    parser.add_argument(
        "--ft-base-logfile",
        "--ft_base_logfile",
        action=env,
        type=str,
        default=None,
        dest="ft_base_logfile",
        help="Base log file path for per-cycle logging (e.g. /lustre/logs/job_12345.log). "
        "Automatically enables per-cycle consolidated logging with flat file structure: "
        "/lustre/logs/job_12345_cycle0.log, /lustre/logs/job_12345_cycle1.log, etc. "
        "All ranks' stdout and stderr go to the same file per cycle (truly consolidated). "
        "Each line is automatically prefixed with [global_rank]: (like 'srun -l') for easy identification. "
        "Uses O_APPEND flag for safe concurrent writes from multiple ranks. "
        "Avoids filesystem pressure at scale (1 file instead of N*ranks files). "
        "Ideal for SLURM jobs with thousands of ranks.",
    )

    parser.add_argument(
        "-r",
        "--redirects",
        action=env,
        type=str,
        default="0",
        help="Redirect std streams into a log file in the log directory (e.g. [-r 3] redirects "
        "both stdout+stderr for all workers, [-r 0:1,1:2] redirects stdout for local rank 0 and "
        "stderr for local rank 1).",
    )
    parser.add_argument(
        "-t",
        "--tee",
        action=env,
        type=str,
        default="0",
        help="Tee std streams into a log file and also to console (see --redirects for format).",
    )

    parser.add_argument(
        "--local-ranks-filter",
        "--local_ranks_filter",
        action=env,
        type=str,
        default="",
        help="Only show logs from specified ranks in console (e.g. [--local_ranks_filter=0,1,2] will "
        "only show logs from rank 0, 1 and 2). This will only apply to stdout and stderr, not to"
        "log files saved via --redirect or --tee",
    )

    #
    # Backwards compatible parameters with caffe2.distributed.launch.
    #

    parser.add_argument(
        "--node-rank",
        "--node_rank",
        type=int,
        action=env,
        default=0,
        help="Rank of the node for multi-node distributed training.",
    )
    parser.add_argument(
        "--master-addr",
        "--master_addr",
        default="127.0.0.1",
        type=str,
        action=env,
        help="Address of the master node (rank 0) that is used for static and c10d rendezvous backends "
        "when rdzv_endpoint is not specified. It should be either the IP address or the hostname of rank 0. "
        "For single node multi-proc training the --master-addr can simply be 127.0.0.1; "
        "IPv6 should have the pattern `[0:0:0:0:0:0:0:1]`.",
    )
    parser.add_argument(
        "--master-port",
        "--master_port",
        default=29500,
        type=int,
        action=env,
        help="Port on the master node (rank 0) to be used for communication during distributed "
        "training. It is used for static and c10d rendezvous backends when rdzv_endpoint is not specified.",
    )
    parser.add_argument(
        "--local-addr",
        "--local_addr",
        default=None,
        type=str,
        action=env,
        help="Address of the local node. If specified, will use the given address for connection. "
        "Else, will look up the local node address instead. Else, it will be default to local "
        "machine's FQDN.",
    )

    parser.add_argument(
        "--logs-specs",
        "--logs_specs",
        default=None,
        type=str,
        help="Logging behavior configuration. Options: "
        "(1) None (default): Creates separate log files per rank per restart cycle. "
        "(2) 'per_cycle': Consolidates all ranks' logs into a single log file per restart cycle. "
        "(3) Custom entrypoint name from torchrun.logs_specs group for advanced customization.",
    )

    #
    # Fault tolerance related items
    #

    parser.add_argument(
        "--ft-cfg-path",
        "--ft-cfg_path",
        default=None,
        type=str,
        action=env,
        dest="ft_cfg_path",
        help="Path to a YAML file that contains Fault Tolerance pkg config (`fault_tolerance` section)."
        " NOTE: config items from the file can be overwritten by `--ft-param-*` args.",
    )

    parser.add_argument(
        "--ft-workload-check-interval",
        "--ft-workload_check_interval",
        type=str,
        default=None,
        dest="ft_workload_check_interval",
        help="Part of Fault Tolerance pkg config (workload_check_interval). Use 'null'|'none'|'' for None.",
    )

    parser.add_argument(
        "--ft-initial-rank-heartbeat-timeout",
        "--ft-initial_rank_heartbeat_timeout",
        type=str,
        default=None,
        dest="ft_initial_rank_heartbeat_timeout",
        help="Part of Fault Tolerance pkg config (initial_rank_heartbeat_timeout). Use 'null'|'none'|'' for None.",
    )

    parser.add_argument(
        "--ft-rank-heartbeat-timeout",
        "--ft-rank_heartbeat_timeout",
        type=str,
        default=None,
        dest="ft_rank_heartbeat_timeout",
        help="Part of Fault Tolerance pkg config (rank_heartbeat_timeout). Use 'null'|'none'|'' for None.",
    )

    parser.add_argument(
        "--ft-node-health-check-interval",
        "--ft-node_health_check_interval",
        type=str,
        default=None,
        dest="ft_node_health_check_interval",
        help="Part of Fault Tolerance pkg config (node_health_check_interval). Use 'null'|'none'|'' for None.",
    )

    parser.add_argument(
        "--ft-safety-factor",
        "--ft-safety_factor",
        type=str,
        default=None,
        dest="ft_safety_factor",
        help="Part of Fault Tolerance pkg config (safety_factor). Use 'null'|'none'|'' for None.",
    )

    parser.add_argument(
        "--ft-rank-termination-signal",
        "--ft-rank_termination_signal",
        type=str,
        default=None,
        dest="ft_rank_termination_signal",
        help="Part of Fault Tolerance pkg config (rank_termination_signal).",
    )

    parser.add_argument(
        "--ft-log-level",
        "--ft-log_level",
        type=str,
        default=None,
        dest="ft_log_level",
        help="Part of Fault Tolerance pkg config (log_level).",
    )

    parser.add_argument(
        "--ft-rank-out-of-section-timeout",
        "--ft-rank_out_of_section_timeout",
        type=str,
        default=None,
        dest="ft_rank_out_of_section_timeout",
        help="Part of Fault Tolerance pkg config (rank_out_of_section_timeout). Use 'null'|'none'|'' for None.",
    )

    parser.add_argument(
        "--ft-rank-section-timeouts",
        "--ft-rank_section_timeouts",
        type=str,
        default=None,
        dest="ft_rank_section_timeouts",
        help="Part of Fault Tolerance pkg config (rank_section_timeouts). "
        "Expected format: name1:value1,name2:value2,... Use 'null'|'none'|'' for None",
    )

    parser.add_argument(
        "--ft-restart-check-interval",
        "--ft-restart_check_interval",
        type=str,
        default=None,
        dest="ft_restart_check_interval",
        help="Part of Fault Tolerance pkg config (restart_check_interval). Use 'null'|'none'|'' for None.",
    )

    parser.add_argument(
        "--ft-restart-policy",
        "--ft-restart_policy",
        type=str,
        choices=['any-failed', 'min-healthy'],
        default='any-failed',
        dest="ft_restart_policy",
        help="Worker groups restarting policy. Options: "
        "'any-failed' restart if any worker group fails (torchrun's default); "
        "'min-healthy' restart if number of healthy worker groups falls below <minimum_nodes>",
    )

    parser.add_argument(
        "--ft-enable-nic-monitor",
        "--ft-enable_nic_monitor",
        type=lambda x: str(x).lower() not in ["false", "0", "no"],
        default=None,
        dest="ft_enable_nic_monitor",
        help="Enable or Disable NIC health monitoring in training. Default: False.",
    )

    parser.add_argument(
        "--ft-pci-topo-file",
        "--ft-pci_topo_file",
        type=str,
        default=None,
        dest="ft_pci_topo_file",
        help="PCI topology file that describes GPU and NIC topology.",
    )

    parser.add_argument(
        "--ft-link-down-path-template",
        "--ft-link_down_path_template",
        type=str,
        default=None,
        dest="ft_link_down_path_template",
        help="Part of Fault Tolerance pkg config (link_down_path_template). "
        "Template path to check if a NIC link is down.",
    )

    parser.add_argument(
        "--ft-skip-section-response",
        "--ft-skip_section_response",
        type=lambda x: str(x).lower() in ["true", "1", "yes"],
        default=None,
        dest="ft_skip_section_response",
        help="Part of Fault Tolerance pkg config (skip_section_response). "
        "If enabled (default), section and heartbeat messages are sent without waiting "
        "for server response, significantly reducing latency. "
        "Set to false during development to catch programming errors immediately.",
    )

    parser.add_argument(
        "--ft-use-infra-group-rank",
        "--ft-use_infra_group_rank",
        type=lambda x: str(x).lower() not in ["false", "0", "no"],
        default=None,
        dest="ft_use_infra_group_rank",
        help="Part of Fault Tolerance pkg config (use_infra_group_rank). "
        "If enabled, always use infrastructure group rank for rank assignment. "
        "Reads from SLURM_PROCID (SLURM) or GROUP_RANK (launcher). Previous assignments "
        "are ignored to ensure consistency with infrastructure rank assignment. "
        "Note: Hot spare/redundancy NOT supported. Default: True.",
    )

    parser.add_argument(
        "--ft-rdzv-impl",
        "--ft-rdzv_impl",
        type=str,
        choices=["barrier", "legacy"],
        default="barrier",
        dest="ft_rdzv_impl",
        help="FT rendezvous implementation to use. "
        "'barrier' uses the new atomic barrier-based algorithm (ft_rendezvous_barrier.py), "
        "'legacy' uses the original compare-and-set algorithm (_ft_rendezvous.py). "
        "Default: barrier. Note: This is independent of --rdzv-backend (which specifies "
        "the coordination backend like c10d or etcd).",
    )

    parser.add_argument(
        "--ft-gpu-memory-reclaim-timeout",
        "--ft-gpu_memory_reclaim_timeout",
        type=str,
        default=None,
        dest="ft_gpu_memory_reclaim_timeout",
        help="Part of Fault Tolerance pkg config (gpu_memory_reclaim_timeout). "
        "Timeout (in seconds) to wait for GPU memory to be reclaimed after worker shutdown "
        "before starting new workers. Default: 50.0. Use 'null'|'none'|'' for None.",
    )

    parser.add_argument(
        "--ft-gpu-memory-tolerance-mb",
        "--ft-gpu_memory_tolerance_mb",
        type=str,
        default=None,
        dest="ft_gpu_memory_tolerance_mb",
        help="Part of Fault Tolerance pkg config (gpu_memory_tolerance_mb). "
        "Maximum allowed GPU memory usage (in MB) when checking if memory has been "
        "reclaimed. Default: 512.0. Use 'null'|'none'|'' for None.",
    )

    parser.add_argument(
        "--ft-gpu-memory-poll-interval",
        "--ft-gpu_memory_poll_interval",
        type=str,
        default=None,
        dest="ft_gpu_memory_poll_interval",
        help="Part of Fault Tolerance pkg config (gpu_memory_poll_interval). "
        "Poll interval (in seconds) for checking GPU memory during reclaim process. "
        "Default: 2.0. Use 'null'|'none'|'' for None.",
    )

    parser.add_argument(
        "--ft-check-remaining-processes",
        "--ft-check_remaining_processes",
        type=lambda x: str(x).lower() not in ["false", "0", "no"],
        default=None,
        dest="ft_check_remaining_processes",
        help="Part of Fault Tolerance pkg config (check_remaining_processes). "
        "If enabled, check for and log any remaining worker processes after termination. "
        "Useful for debugging process cleanup issues. Default: False.",
    )

    parser.add_argument(
        action='store_true',
        dest="ft_ignore_missing_cfg",
        help="Do not raise an error if there is no Fault Tolerance pkg config provided, just use default settings.",
    )

    #
    # Progress tracking arguments
    #

    parser.add_argument(
        "--ft-max-no-progress-restarts",
        "--ft-max_no_progress_restarts",
        type=int,
        default=3,
        dest="ft_max_no_progress_restarts",
        help="Maximum consecutive restarts without progress before early termination. "
        "Progress tracking is enabled when this value > 0. "
        "Set to 0 or -1 to disable progress tracking. "
        "Default: 3 (progress tracking enabled).",
    )

    parser.add_argument(
        "--ft-min-progress-iterations",
        "--ft-min_progress_iterations",
        type=int,
        default=200,
        dest="ft_min_progress_iterations",
        help="Minimum iterations required to consider a restart as making progress. "
        "Default: 200.",
    )

    #
    # Positional arguments.
    #

    parser.add_argument(
        "training_script",
        type=str,
        help="Full path to the (single GPU) training program/script to be launched in parallel, "
        "followed by all the arguments for the training script.",
    )

    # Rest from the training program.
    parser.add_argument("training_script_args", nargs=REMAINDER)

    return parser


def parse_args(args):
    parser = get_args_parser()
    return parser.parse_args(args)


def parse_min_max_nnodes(nnodes: str):
    arr = nnodes.split(":")

    if len(arr) == 1:
        min_nodes = max_nodes = int(arr[0])
    elif len(arr) == 2:
        min_nodes = int(arr[0])
        max_nodes = int(arr[1])
    else:
        raise RuntimeError(f'nnodes={nnodes} is not in "MIN:MAX" format')  # noqa: E231

    return min_nodes, max_nodes


def determine_local_world_size(nproc_per_node: str):
    try:
        logger.info("Using nproc_per_node=%s.", nproc_per_node)
        return int(nproc_per_node)
    except ValueError as e:
        if nproc_per_node == "cpu":
            num_proc = os.cpu_count()
            device_type = "cpu"
        elif nproc_per_node == "gpu":
            if not torch.cuda.is_available():
                raise ValueError("Cuda is not available.") from e
            device_type = "gpu"
            num_proc = torch.cuda.device_count()
        else:
            raise ValueError(f"Unsupported nproc_per_node value: {nproc_per_node}") from e

        logger.info(
            "Using nproc_per_node=%s," " setting to %s since the instance " "has %s %s",
            nproc_per_node,
            num_proc,
            os.cpu_count(),
            device_type,
        )
        return num_proc


def get_rdzv_endpoint(args):
    if (args.rdzv_backend in ["static", "c10d"]) and not args.rdzv_endpoint:
        return f"{args.master_addr}:{args.master_port}"  # noqa: E231
    return args.rdzv_endpoint


def get_use_env(args) -> bool:
    """
    Retrieve ``use_env`` from the args.
    ``use_env`` is a legacy argument, if ``use_env`` is False, the
    ``--node-rank`` argument will be transferred to all worker processes.
    ``use_env`` is only used by the ``torch.distributed.launch`` and will
    be deprecated in future releases.
    """
    if not hasattr(args, "use_env"):
        return True
    return args.use_env


def _get_logs_specs_class(logs_specs_name: Optional[str]) -> Type[LogsSpecs]:
    """
    Attemps to load `torchrun.logs_spec` entrypoint with key of `logs_specs_name` param.
    Provides plugin mechanism to provide custom implementation of LogsSpecs.

    Returns `DefaultLogsSpecs` when logs_spec_name is None.
    Raises ValueError when entrypoint for `logs_spec_name` can't be found in entrypoints.

    Built-in options:
    - None (default): Uses DefaultLogsSpecs (per-rank log files per cycle)
    - 'per_cycle': Uses PerCycleLogsSpecs (single log file per cycle for all ranks)
    """
    logs_specs_cls = None

    # Handle built-in per_cycle option
    if logs_specs_name == "per_cycle":
        logs_specs_cls = PerCycleLogsSpecs
    elif logs_specs_name is not None:
        # Try to load from entrypoints
        eps = metadata.entry_points()
        if hasattr(eps, "select"):  # >= 3.10
            group = eps.select(group="torchrun.logs_specs")
            if group.select(name=logs_specs_name):
                logs_specs_cls = group[logs_specs_name].load()

        elif specs := eps.get("torchrun.logs_specs"):  # < 3.10
            if entrypoint_list := [ep for ep in specs if ep.name == logs_specs_name]:
                logs_specs_cls = entrypoint_list[0].load()

        if logs_specs_cls is None:
            raise ValueError(
                f"Could not find entrypoint under 'torchrun.logs_specs[{logs_specs_name}]' key"
            )
    else:
        logs_specs_cls = DefaultLogsSpecs

    return logs_specs_cls


def config_from_args(args) -> Tuple[LaunchConfig, Union[Callable, str], List[str]]:
    # If ``args`` not passed, defaults to ``sys.argv[:1]``
    min_nodes, max_nodes = parse_min_max_nnodes(args.nnodes)
    assert 0 < min_nodes <= max_nodes
    assert args.max_restarts >= 0

    if hasattr(args, "master_addr") and args.rdzv_backend not in ["static", "c10d"] and not args.rdzv_endpoint:
        logger.warning(
            "master_addr is only used for static and c10d rdzv_backend when rdzv_endpoint "
            "is not specified."
        )

    nproc_per_node = determine_local_world_size(args.nproc_per_node)
    if "OMP_NUM_THREADS" not in os.environ and nproc_per_node > 1:
        omp_num_threads = 1
        logger.warning(
            "\n*****************************************\n"
            "Setting OMP_NUM_THREADS environment variable for each process to be "
            "%s in default, to avoid your system being overloaded, "
            "please further tune the variable for optimal performance in "
            "your application as needed. \n"
            "*****************************************",
            omp_num_threads,
        )
        # This env variable will be passed down to the subprocesses
        os.environ["OMP_NUM_THREADS"] = str(omp_num_threads)

    log_line_prefix_template = os.getenv("TORCHELASTIC_LOG_LINE_PREFIX_TEMPLATE")

    rdzv_configs = _parse_rendezvous_config(args.rdzv_conf)

    # Add use_libuv=False for c10d backend with legacy rendezvous only
    if args.rdzv_backend == 'c10d' and getattr(args, 'ft_rdzv_impl', 'legacy') == 'legacy':
        rdzv_configs['use_libuv'] = False

    if args.rdzv_backend == "static":
        rdzv_configs["rank"] = args.node_rank

    rdzv_endpoint = get_rdzv_endpoint(args)

    if args.rdzv_backend.lower() != 'c10d':
        raise ValueError(
            f"Current ft_launcher version supports only rdzv_backend=c10d. Got {args.rdzv_backend}"
        )


    fault_tol_cfg = FaultToleranceConfig.from_args(args)

    # Pass use_infra_group_rank from fault tolerance config to rendezvous config
    rdzv_configs['use_infra_group_rank'] = fault_tol_cfg.use_infra_group_rank

    ranks: Optional[Set[int]] = None
    if args.local_ranks_filter:
        try:
            ranks = set(map(int, args.local_ranks_filter.split(",")))
            assert ranks
        except Exception as e:
            raise Exception(
                "--local_ranks_filter must be a comma-separated list of integers e.g. --local_ranks_filter=0,1,2"
            ) from e

    # Determine logs_specs based on ft_base_logfile or logs_specs argument
    base_log_file = getattr(args, 'ft_base_logfile', None)

    if base_log_file:
        # If --ft-base-logfile is specified, automatically use PerCycleLogsSpecs
        # This provides a simple interface: just specify the base log file and get per-cycle logging
        if args.logs_specs is not None:
            logger.warning(
                "--logs-specs is ignored when --ft-base-logfile is specified. "
                "Using PerCycleLogsSpecs automatically."
            )
        logs_specs = PerCycleLogsSpecs(base_log_file=base_log_file)
        # Note: PerCycleLogsSpecs handles rank prefixing internally via sitecustomize.py
    else:
        # Standard logs_specs creation for other cases
        logs_specs_cls: Type[LogsSpecs] = _get_logs_specs_class(args.logs_specs)
        logs_specs = logs_specs_cls(
            log_dir=args.log_dir,
            redirects=Std.from_str(args.redirects),
            tee=Std.from_str(args.tee),
            local_ranks_filter=ranks,
        )

    config = LaunchConfig(
        min_nodes=min_nodes,
        max_nodes=max_nodes,
        nproc_per_node=nproc_per_node,
        run_id=args.rdzv_id,
        role=args.role,
        rdzv_endpoint=rdzv_endpoint,
        rdzv_backend=args.rdzv_backend,
        rdzv_configs=rdzv_configs,
        max_restarts=args.max_restarts,
        restart_policy=args.ft_restart_policy,
        term_timeout=args.term_timeout,
        workers_stop_timeout=args.workers_stop_timeout,
        monitor_interval=args.monitor_interval,
        start_method=args.start_method,
        log_line_prefix_template=log_line_prefix_template,
        local_addr=args.local_addr,
        logs_specs=logs_specs,
        fault_tol_cfg=fault_tol_cfg,
    )

    with_python = not args.no_python
    cmd: Union[Callable, str]
    cmd_args = []
    use_env = get_use_env(args)
    if args.run_path:
        cmd = run_script_path
        cmd_args.append(args.training_script)
    else:
        if with_python:
            cmd = os.getenv("PYTHON_EXEC", sys.executable)
            cmd_args.append("-u")
            if args.module:
                cmd_args.append("-m")
            cmd_args.append(args.training_script)
        else:
            if args.module:
                raise ValueError(
                    "Don't use both the '--no-python' flag"
                    " and the '--module' flag at the same time."
                )
            cmd = args.training_script
    if not use_env:
        cmd_args.append(f"--local-rank={macros.local_rank}")
    cmd_args.extend(args.training_script_args)

    return config, cmd, cmd_args


def run_script_path(training_script: str, *training_script_args: str):
    """
    Run the provided `training_script` from within this interpreter.

    Usage: `script_as_function("/abs/path/to/script.py", "--arg1", "val1")`
    """
    import runpy
    import sys

    sys.argv = [training_script] + [*training_script_args]
    runpy.run_path(sys.argv[0], run_name="__main__")


def run(args):
    if args.standalone:
        args.rdzv_backend = "c10d"
        args.rdzv_endpoint = "localhost:0"
        args.rdzv_id = str(uuid.uuid4())
        logger.info(
            "\n**************************************\n"
            "Rendezvous info:\n"
            "--rdzv-backend=%s "
            "--rdzv-endpoint=%s "
            "--rdzv-id=%s\n"
            "**************************************\n",
            args.rdzv_backend,
            args.rdzv_endpoint,
            args.rdzv_id,
        )

    # Register the selected FT rendezvous implementation
    impl_type = getattr(args, 'ft_rdzv_impl', 'legacy')
    _register_ft_rdzv_handler(impl_type)
    config, cmd, cmd_args = config_from_args(args)
    elastic_launch(
        config=config,
        entrypoint=cmd,
    )(*cmd_args)


@record
def main(args=None):
    args = parse_args(args)
    try:
        run(args)
    except ChildFailedError as e:
        logger.error(
            f"Some rank(s) exited with non-zero exit code: {e.failures}. Agent's exit code = 1"
        )
        sys.exit(1)
    except Exception as e:
        logger.error(f"Agent run ended with exception, {e=}. Agent's exit code = 1")
        sys.exit(1)
    logger.info("Agent exits with exit code = 0.")
    sys.exit(0)


if __name__ == "__main__":
    main()<|MERGE_RESOLUTION|>--- conflicted
+++ resolved
@@ -70,11 +70,8 @@
     FT_LAUNCHER_IPC_SOCKET_ENV_VAR,
     FT_RANK_MONITOR_IPC_SOCKET_ENV_VAR,
 )
-<<<<<<< HEAD
+from nvidia_resiliency_ext.fault_tolerance.per_cycle_logs import PerCycleLogsSpecs
 from nvidia_resiliency_ext.fault_tolerance.progress_tracker import TrainingProgressTracker
-=======
-from nvidia_resiliency_ext.fault_tolerance.per_cycle_logs import PerCycleLogsSpecs
->>>>>>> 56c32d97
 from nvidia_resiliency_ext.fault_tolerance.rank_monitor_server import RankMonitorServer
 from nvidia_resiliency_ext.fault_tolerance.utils import (
     get_processes_by_pgids,
@@ -436,7 +433,6 @@
                     rank=self._worker_group.group_rank,
                 )
 
-<<<<<<< HEAD
                 log_msg = (
                     f"[%s] Worker group {state.name}. "
                     f"{self._remaining_restarts}/{spec.max_restarts} attempts left; "
@@ -453,33 +449,6 @@
                 self._stop_workers(self._worker_group)
                 self._worker_group.state = WorkerState.FAILED
                 return RunResult(state=WorkerState.FAILED)
-=======
-                if self._remaining_restarts > 0:
-                    logger.info(
-                        "[%s] Worker group %s. "
-                        "%s/%s attempts left;"
-                        " will restart worker group",
-                        role,
-                        state.name,
-                        self._remaining_restarts,
-                        spec.max_restarts,
-                    )
-                    self._remaining_restarts -= 1
-                    # Increment peer_aborted_count to notify other nodes (for barrier-based rendezvous)
-                    if hasattr(self._rdzv_handler, '_barrier_state'):
-                        self._rdzv_handler._barrier_state._increment_peer_aborted_count()
-                    # Open rendezvous before restarting (for barrier-based rendezvous)
-                    self._open_rendezvous_for_restart()
-                    self._restart_workers(self._worker_group)
-                else:
-                    self._stop_workers(self._worker_group)
-                    self._worker_group.state = WorkerState.FAILED
-                    # to preserve torchrun's behaviour, should not return WorkerState.UNHEALTHY.
-                    # we use WorkerState.UNHEALTHY to denote a worker group that is still
-                    # running but has some failed workers. torchrun does not use WorkerState.UNHEALTHY
-                    run_result = self._monitor_workers(self._worker_group)
-                    return run_result
->>>>>>> 56c32d97
             elif state == WorkerState.HEALTHY:
                 # Check for cluster-wide issues: unhealthy nodes, new nodes waiting, or peer aborts
                 unhealthy_count = self._check_cluster_unhealthy_count()
@@ -495,7 +464,6 @@
                         rank=self._worker_group.group_rank,
                     )
 
-<<<<<<< HEAD
                     log_msg = (
                         f"[%s] Detected cluster changes from group_rank={group_rank} "
                         f"(unhealthy_nodes={unhealthy_count}, nodes_waiting={num_nodes_waiting}); "
@@ -508,23 +476,6 @@
                     )
 
                     if not should_restart:
-=======
-                    if self._remaining_restarts > 0:
-                        logger.info(
-                            "[%s] Detected cluster changes from group_rank=%s "
-                            "(unhealthy_nodes=%s, nodes_waiting=%s, peer_aborted=%s); will restart worker group",
-                            role,
-                            group_rank,
-                            unhealthy_count,
-                            num_nodes_waiting,
-                            peer_aborted_count,
-                        )
-                        self._remaining_restarts -= 1
-                        # Note: The node that triggered the change (unhealthy or new) already opened
-                        # the rendezvous, so we don't need to open it again here.
-                        self._restart_workers(self._worker_group)
-                    else:
->>>>>>> 56c32d97
                         self._stop_workers(self._worker_group)
                         self._worker_group.state = WorkerState.FAILED
                         return RunResult(state=WorkerState.FAILED)

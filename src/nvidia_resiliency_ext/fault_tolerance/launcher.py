--- conflicted
+++ resolved
@@ -1837,7 +1837,6 @@
     )
 
     parser.add_argument(
-<<<<<<< HEAD
         "--ft-simulate-failure-type",
         "--ft_simulate_failure_type",
         type=str,
@@ -1870,9 +1869,6 @@
     )
 
     parser.add_argument(
-        "--ignore-missing-fault-tol-cfg",  # Deprecated, to be removed in v0.5
-=======
->>>>>>> 3b7e07c0
         action='store_true',
         dest="ft_ignore_missing_cfg",
         help="Do not raise an error if there is no Fault Tolerance pkg config provided, just use default settings.",

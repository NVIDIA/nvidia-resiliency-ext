# Copyright (c) Facebook, Inc. and its affiliates.
# All rights reserved.
#
# This source code is licensed under the BSD-style license found in the
# LICENSE file in the root directory of this source tree.

# SPDX-License-Identifier: BSD-3-Clause
# Modifications made by NVIDIA
# This file uses PyTorch's distributed elastic module directly
# Added suppression for pickle low serverity issue


# This file is based on torch.distributed.elastic.rendezvous.dynamic_rendezvous
# It includes NVRx related modifications for the node health checking, KSO and others.


import inspect
import logging
import os

# Issue: [B403:blacklist] Consider possible security implications associated with pickle module.
# Severity: Low   Confidence: High
# CWE: CWE-502 (https://cwe.mitre.org/data/definitions/502.html)
# More Info: https://bandit.readthedocs.io/en/1.7.9/blacklists/blacklist_imports.html#b403-import-pickle
import pickle  # nosec
import socket
import threading
import time
import weakref
from abc import ABC, abstractmethod
from dataclasses import dataclass
from datetime import datetime, timedelta
from enum import Enum
from typing import Any, Callable, Dict, List, Optional, Set, Tuple, Union, cast

from torch.distributed import PrefixStore, Store
from torch.distributed.elastic.agent.server.api import WorkerState
from torch.distributed.elastic.events import NodeState, construct_and_record_rdzv_event
from torch.distributed.elastic.rendezvous.api import (
    RendezvousClosedError,
    RendezvousError,
    RendezvousGracefulExitError,
    RendezvousHandler,
    RendezvousParameters,
    RendezvousStateError,
    RendezvousTimeoutError,
)

# Try to import newer PyTorch features, fall back gracefully if not available
try:
    from torch.distributed.elastic.rendezvous.api import RendezvousInfo, RendezvousStoreInfo

    _RENDEZVOUS_INFO_AVAILABLE = True
except ImportError:
    _RENDEZVOUS_INFO_AVAILABLE = False
    RendezvousInfo = None
    RendezvousStoreInfo = None
from torch.distributed.elastic.rendezvous.utils import _delay, _PeriodicTimer

from ..shared_utils.health_check import GPUHealthCheck
from .data import WorkloadAction
from .ipc_connector import IpcConnector
from .launcher import FT_LAUNCHER_IPC_SOCKET, UnhealthyNodeException

# Get the nvrx logger
logger = logging.getLogger("nvrx")


def get_method_name(depth=2):
    if len(inspect.stack()) > depth:
        return inspect.stack()[depth].function
    return "no_method_name"


Token = Any
"""Represent an opaque fencing token used by the rendezvous backend."""


class RendezvousBackend(ABC):
    """Represent a backend that holds the rendezvous state."""

    @property
    @abstractmethod
    def name(self) -> str:
        """Get the name of the backend."""

    @abstractmethod
    def get_state(self) -> Optional[Tuple[bytes, Token]]:
        """Get the rendezvous state.

        Returns:
            A tuple of the encoded rendezvous state and its fencing token or
            ``None`` if no state is found in the backend.

        Raises:
            RendezvousConnectionError:
                The connection to the backend has failed.
            RendezvousStateError:
                The rendezvous state is corrupt.
        """

    @abstractmethod
    def set_state(
        self, state: bytes, token: Optional[Token] = None
    ) -> Optional[Tuple[bytes, Token, bool]]:
        """Set the rendezvous state.

        The new rendezvous state is set conditionally:

          - If the specified ``token`` matches the fencing token stored in the
            backend, the state will be updated. The new state will be returned
            to the caller along with its fencing token.
          - If the specified ``token`` does not match the fencing token stored
            in the backend, the state won't be updated; instead the existing
            state along with its fencing token will be returned to the caller.
          - If the specified ``token`` is ``None``, the new state will be set
            only if there is no existing state in the backend. Either the new
            state or the existing state along with its fencing token will be
            returned to the caller.

        Args:
            state:
                The encoded rendezvous state.
            token:
                An optional fencing token that was retrieved by a previous call
                to :py:meth:`get_state` or ``set_state()``.

        Returns:
            A tuple of the serialized rendezvous state, its fencing token, and
            a boolean value indicating whether our set attempt succeeded.

        Raises:
            RendezvousConnectionError:
                The connection to the backend has failed.
            RendezvousStateError:
                The rendezvous state is corrupt.
        """


class RendezvousTimeout:
    """Hold the timeout configuration of a rendezvous.

    Args:
        join:
            The time within which the rendezvous is expected to complete.
        last_call:
            An additional wait amount before completing the rendezvous once the
            rendezvous has the minimum number of required participants.
        close:
            The time within which the rendezvous is expected to close after a
            call to :py:meth:`RendezvousHandler.set_closed` or
            :py:meth:`RendezvousHandler.shutdown`.
        keep_alive:
            The time within which a keep-alive heartbeat is expected to
            complete.
    """

    _ZERO = timedelta(0)

    _DEFAULT_TIMEOUTS = {
        "join": timedelta(seconds=600),
        "last_call": timedelta(seconds=30),
        "close": timedelta(seconds=30),
        "heartbeat": timedelta(seconds=5),
    }

    _join: timedelta
    _last_call: timedelta
    _close: timedelta
    _heartbeat: timedelta

    def __init__(
        self,
        join: Optional[timedelta] = None,
        last_call: Optional[timedelta] = None,
        close: Optional[timedelta] = None,
        heartbeat: Optional[timedelta] = None,
    ) -> None:
        self._set_timeouts(join=join, last_call=last_call, close=close, heartbeat=heartbeat)

    @property
    def join(self) -> timedelta:
        """Get the join timeout."""
        return self._join

    @property
    def last_call(self) -> timedelta:
        """Get the last call timeout."""
        return self._last_call

    @property
    def close(self) -> timedelta:
        """Get the close timeout."""
        return self._close

    @property
    def heartbeat(self) -> timedelta:
        """Get the keep-alive heartbeat timeout."""
        return self._heartbeat

    def _set_timeouts(self, **timeouts: Optional[timedelta]):
        for name, timeout in timeouts.items():
            if timeout is None:
                timeout = self._DEFAULT_TIMEOUTS[name]
            if timeout <= self._ZERO:
                raise ValueError(f"The {name} timeout ({timeout}) must be positive.")
            setattr(self, "_" + name, timeout)


@dataclass(repr=False, eq=False, frozen=True)
class RendezvousSettings:
    """Hold the settings of the rendezvous.

    Attributes:
        run_id:
            The run id of the rendezvous.
        min_nodes:
            The minimum number of nodes to admit to the rendezvous.
        max_nodes:
            The maximum number of nodes to admit to the rendezvous.
        timeout:
            The timeout configuration of the rendezvous.
        keep_alive_interval:
            The amount of time a node waits before sending a heartbeat to keep
            it alive in the rendezvous.
        keep_alive_max_attempt:
            The maximum number of failed heartbeat attempts after which a node
            is considered dead.
        upscaling_enabled:
            Whether a completed rendezvous, which does not have max_nodes, can be upscaled.
            If set to True (default), nodes from the redundancy list and new arrivals are migrated
            to the wait list. If set to False, new arrivals will be moved to the redundancy list
            and will wait there until the next rendezvous round.
    """

    run_id: str
    min_nodes: int
    max_nodes: int
    timeout: RendezvousTimeout
    keep_alive_interval: timedelta
    keep_alive_max_attempt: int
    upscaling_enabled: bool = True


@dataclass(eq=True, order=True, frozen=True)
class _NodeDesc:
    """Describe a node in the rendezvous.

    Attributes:
        addr:
            The FQDN of the node or user specified local node address.
        pid:
            The id of the process in which the rendezvous handler runs.
        local_id:
            A process-wide unique id.
    """

    addr: str
    pid: int
    local_id: int

    def __repr__(self) -> str:
        return f"{self.addr}_{self.pid}_{self.local_id}"


class _NodeDescGenerator:
    """Generate node descriptors.

    A node descriptor is a combination of an FQDN, a process id, and an auto-
    incremented integer that uniquely identifies a node in the rendezvous.
    """

    _lock: threading.Lock
    _local_id: int

    def __init__(self) -> None:
        self._lock = threading.Lock()

        # An integer that is incremented with each call to generate().
        self._local_id = 0

    def generate(self, local_addr: Optional[str] = None) -> _NodeDesc:
        # This method can be called by multiple threads concurrently; therefore,
        # we must increment the integer atomically.
        with self._lock:
            local_id = self._local_id

            self._local_id += 1

        return _NodeDesc(local_addr or socket.getfqdn(), os.getpid(), local_id)


class _RendezvousState:
    """Hold the state of a rendezvous.

    Attributes:
        round:
            The current round of the rendezvous.
        complete:
            A boolean value indicating whether the current round of the
            rendezvous is complete.
        deadline:
            The time at which the current round of the rendezvous will be
            considered complete if it is still waiting for nodes to join.
        closed:
            A boolean value indicating whether the rendezvous is closed.
        participants:
            A dictionary of the participants and their corresponding ranks.
        wait_list:
            A set of nodes that are waiting to participate in the next round of
            the rendezvous.
        redundancy_list:
            A set of nodes that are redundant in the current round and can join
            the next rendezvous without triggering re-rendezvous.
        last_heartbeats:
            A dictionary containing each node's last heartbeat time.
        worker_states:
            A dictionary containing each node's worker group state.
            Possible group states are:
            - WorkerState.HEALTHY: all workers are running normally.
            - WorkerState.UNHEALTHY: at least one worker failed, but some workers are still running
            - WorkerState.SUCCEEDED: all workers succeeded
            - WorkerState.FAILED: at least one worker failed, all workers completed
            - WorkerState.UNKNOWN: node did not send heartbeats
            WorkerState.SUCCEEDED, WorkerState.FAILED, WorkerState.UNKNOWN are final states:
            once set, they can't be changed.
    """

    round: int
    complete: bool
    deadline: Optional[datetime]
    closed: bool
    participants: Dict[_NodeDesc, int]
    wait_list: Set[_NodeDesc]
    redundancy_list: Set[_NodeDesc]
    last_heartbeats: Dict[_NodeDesc, datetime]
    worker_states: Dict[_NodeDesc, int]

    def __init__(self) -> None:
        self.round = 0
        self.complete = False
        self.deadline = None
        self.closed = False
        self.participants = {}
        self.wait_list = set()
        self.redundancy_list = set()
        self.last_heartbeats = {}
        self.worker_states = {}


def _is_final_workers_state(state: WorkerState) -> bool:
    # Final worker group state once reached will not be changed
    return state in {WorkerState.SUCCEEDED, WorkerState.FAILED, WorkerState.UNKNOWN}


def _remove_participant_epilogue(state: _RendezvousState, settings: RendezvousSettings) -> None:
    if state.complete:
        # If we do not have any participants left, move to the next round.
        if not state.participants:
            msg = "No participants left in the rendezvous, marking rendezvous as incomplete"
            logger.debug(msg)
            state.complete = False

            state.round += 1
    else:
        if len(state.participants) < settings.min_nodes:
            msg = (
                f"Number of participants {len(state.participants)}) less than"
                f"min_nodes {settings.min_nodes}, clearning deadline in state"
            )
            logger.debug(msg)
            state.deadline = None


class _RendezvousStateHolder(ABC):
    """Hold the shared rendezvous state synced with other nodes."""

    @property
    @abstractmethod
    def state(self) -> _RendezvousState:
        """Get the local state."""

    @abstractmethod
    def sync(self) -> Optional[bool]:
        """Read or writes the latest state.

        Returns:
            A boolean value indicating whether the local state, in case marked
            as dirty, was successfully synced with other nodes.
        """

    @abstractmethod
    def mark_dirty(self) -> None:
        """Mark the local state as dirty."""


class _BackendRendezvousStateHolder(_RendezvousStateHolder):
    """Hold the rendezvous state synced with other nodes via a backend.

    Args:
        backend:
            The rendezvous backend to use.
        settings:
            The rendezvous settings.
        cache_duration:
            The amount of time, in seconds, to cache the last rendezvous state
            before requesting it from the backend again.
    """

    _backend: RendezvousBackend
    _state: _RendezvousState
    _settings: RendezvousSettings
    _cache_duration: int
    _token: Token
    _dirty: bool
    _last_sync_time: float
    _dead_nodes: List[_NodeDesc]

    def __init__(
        self,
        backend: RendezvousBackend,
        settings: RendezvousSettings,
        cache_duration: int = 1,
    ) -> None:
        self._backend = backend
        self._state = _RendezvousState()
        self._settings = settings
        self._cache_duration = cache_duration
        self._token = None
        self._dirty = False
        self._last_sync_time = -1
        self._dead_nodes = []

    def _record(self, message: str, node_state: NodeState = NodeState.RUNNING):
        construct_and_record_rdzv_event(
            name=f"{self.__class__.__name__}.{get_method_name()}",
            run_id=self._settings.run_id,
            message=message,
            node_state=node_state,
        )

    @property
    def state(self) -> _RendezvousState:
        """See base class."""
        return self._state

    def sync(self) -> Optional[bool]:
        """See base class."""
        state_bits: Optional[bytes] = None

        token = None

        has_set: Optional[bool]

        if self._dirty:
            has_set = False

            state_bits = pickle.dumps(self._state)

            set_response = self._backend.set_state(state_bits, self._token)
            if set_response is not None:
                state_bits, token, has_set = set_response
        else:
            has_set = None

            if self._cache_duration > 0:
                # Avoid overloading the backend if we are asked to retrieve the
                # state repeatedly. Try to serve the cached state.
                if self._last_sync_time >= max(time.monotonic() - self._cache_duration, 0):
                    return None

            get_response = self._backend.get_state()
            if get_response is not None:
                state_bits, token = get_response

        if state_bits is not None:
            try:
                # Issue: [B301:blacklist] Pickle and modules that wrap it can be unsafe when used to deserialize untrusted data, possible security issue.
                # Severity: Medium   Confidence: High
                # CWE: CWE-502 (https://cwe.mitre.org/data/definitions/502.html)
                # More Info: https://bandit.readthedocs.io/en/1.7.9/blacklists/blacklist_calls.html#b301-pickle
                self._state = pickle.loads(state_bits)  # nosec
            except pickle.PickleError as exc:
                raise RendezvousStateError(
                    "The rendezvous state is corrupt. See inner exception for details."
                ) from exc
        else:
            self._state = _RendezvousState()

        if has_set and self._dead_nodes and logger.isEnabledFor(logging.DEBUG):
            node_list = ", ".join(f"'{dead_node}'" for dead_node in self._dead_nodes)

            msg = (
                f"As part of the sync operation the node(s) {node_list} have been removed from the "
                f"rendezvous '{self._settings.run_id}' since they had no heartbeat."
            )
            self._record(message=msg)
            logger.debug(msg)

        self._token = token

        self._dirty = False

        self._last_sync_time = time.monotonic()

        self._sanitize()

        return has_set

    def _sanitize(self) -> None:
        state = self._state

        expire_time = datetime.utcnow() - (
            self._settings.keep_alive_interval * self._settings.keep_alive_max_attempt
        )

        # Filter out the dead nodes.
        self._dead_nodes = [
            node
            for node, last_heartbeat in state.last_heartbeats.items()
            if last_heartbeat < expire_time
        ]

        participant_removed = False

        for dead_node in self._dead_nodes:
            msg = f"Detected dead node '{dead_node}', removing it from the rendezvous"
            logger.debug(msg)
            del state.last_heartbeats[dead_node]

            try:
                del state.participants[dead_node]

                participant_removed = True
            except KeyError:
                pass

            try:
                state.wait_list.remove(dead_node)
            except KeyError:
                pass

            try:
                state.redundancy_list.remove(dead_node)
            except KeyError:
                pass

            if dead_node in state.worker_states:
                if not _is_final_workers_state(state.worker_states[dead_node]):
                    state.worker_states[dead_node] = WorkerState.UNKNOWN

        if participant_removed:
            # Common epilogue shared with the _remove_from_participants()
            # function of _DistributedRendezvousOpExecutor.
            _remove_participant_epilogue(state, self._settings)

    def mark_dirty(self) -> None:
        """See base class.

        If the local rendezvous state is dirty, the next sync call will try to
        write the changes back to the backend. However this attempt might fail
        if another node, which had the same state, also made changes and wrote
        them before us.
        """
        self._dirty = True


class _Action(Enum):
    """Specifies the possible actions based on the state of the rendezvous."""

    KEEP_ALIVE = 1
    ADD_TO_PARTICIPANTS = 2
    ADD_TO_WAIT_LIST = 3
    ADD_TO_REDUNDANCY_LIST = 4
    REMOVE_FROM_PARTICIPANTS = 5
    REMOVE_FROM_WAIT_LIST = 6
    REMOVE_FROM_REDUNDANCY_LIST = 7
    MARK_RENDEZVOUS_COMPLETE = 8
    MARK_RENDEZVOUS_CLOSED = 9
    SYNC = 10
    ERROR_CLOSED = 11
    ERROR_TIMEOUT = 12
    FINISH = 13


class _RendezvousContext:
    """Holds the context of the rendezvous.

    Attributes:
        node:
            The node descriptor associated with the current rendezvous handler
            instance.
        state:
            The current state of the rendezvous.
        settings:
            The rendezvous settings.
    """

    node: _NodeDesc
    state: _RendezvousState
    settings: RendezvousSettings

    def __init__(
        self, node: _NodeDesc, state: _RendezvousState, settings: RendezvousSettings
    ) -> None:
        self.node = node
        self.state = state
        self.settings = settings


class _RendezvousOpExecutor(ABC):
    """Execute rendezvous operations."""

    @abstractmethod
    def run(
        self,
        state_handler: Callable[[_RendezvousContext, float], _Action],
        deadline: float,
        update_deadline: Optional[Callable[[timedelta], float]] = None,
    ) -> None:
        """Execute a rendezvous operation.

        An operation is run inside a state machine and is expected to transition
        the rendezvous from one state to another.

        Args:
            state_handler:
                A callable that is expected to return the next state transition
                action based on the current state of the rendezvous.
            deadline:
                The time, in seconds, at which the operation will be considered
                timed-out.
            update_deadline:
                Function to generate a new operation deadline if the current
                node may participate in the next rendezvous.
        """


class _DistributedRendezvousOpExecutor(_RendezvousOpExecutor):
    """Execute rendezvous operations using a shared state.

    Args:
        node:
            The node descriptor associated with the current rendezvous handler
            instance.
        state_holder:
            The ``RendezvousStateHolder`` to use to sync the rendezvous state
            with other nodes.
        settings:
            The rendezvous settings.
    """

    _node: _NodeDesc
    _state: _RendezvousState
    _state_holder: _RendezvousStateHolder
    _settings: RendezvousSettings
    _prev_participants: Dict[_NodeDesc, int]
    _prev_round: Optional[int]

    def __init__(
        self,
        node: _NodeDesc,
        state_holder: _RendezvousStateHolder,
        settings: RendezvousSettings,
    ) -> None:
        self._node = node
        self._state_holder = state_holder
        self._settings = settings
        self._prev_participants = {}
        self._prev_round = None

    def _record(self, message: str, node_state: NodeState = NodeState.RUNNING) -> None:
        construct_and_record_rdzv_event(
            name=f"{self.__class__.__name__}.{get_method_name()}",
            run_id=self._settings.run_id,
            message=message,
            node_state=node_state,
            hostname=self._node.addr,
            pid=self._node.pid,
            local_id=self._node.local_id,
        )

    def run(
        self,
        state_handler: Callable[[_RendezvousContext, float], _Action],
        deadline: float,
        update_deadline: Optional[Callable[[timedelta], float]] = None,
    ) -> None:
        """See base class."""
        action = None
        while action != _Action.FINISH:
            # Reads or writes the latest rendezvous state shared by all nodes in
            # the rendezvous. Note that our local changes might get overridden
            # by another node if that node synced its changes before us.
            has_set = self._state_holder.sync()
            if has_set is not None:
                if has_set:
                    msg = (
                        f"The node '{self._node}' has successfully synced its local changes with "
                        f"other nodes in the rendezvous '{self._settings.run_id}'."
                    )
                else:
                    msg = (
                        f"The node '{self._node}' has a stale state and failed to sync its local "
                        f"changes with other nodes in the rendezvous '{self._settings.run_id}'."
                    )

                self._record(message=msg)
                logger.debug(msg)

            self._state = self._state_holder.state

            ctx = _RendezvousContext(self._node, self._state, self._settings)

            # Determine the next action to take based on the current state of
            # the rendezvous.
            action = state_handler(ctx, deadline)

            # Save the current round participants if rendezvous is completed
            if self._state.complete and self._prev_round != self._state.round:
                self._prev_participants = self._state.participants.copy()
                self._prev_round = self._state.round

            if action == _Action.FINISH:
                continue

            if action == _Action.ERROR_CLOSED:
                raise RendezvousClosedError()

            if action == _Action.ERROR_TIMEOUT:
                raise RendezvousTimeoutError()

            if action == _Action.SYNC:
                # Delay the execution by one second to avoid overloading the
                # backend if we are asked to poll for state changes.
                _delay(seconds=1)
            else:
                if action == _Action.KEEP_ALIVE:
                    self._keep_alive()
                elif action == _Action.ADD_TO_PARTICIPANTS:
                    self._add_to_participants()
                elif action == _Action.ADD_TO_WAIT_LIST:
                    self._add_to_wait_list()
                elif action == _Action.ADD_TO_REDUNDANCY_LIST:
                    self._add_to_redundancy_list()
                elif action == _Action.REMOVE_FROM_PARTICIPANTS:
                    self._remove_from_participants()
                elif action == _Action.REMOVE_FROM_WAIT_LIST:
                    self._remove_from_wait_list()
                elif action == _Action.REMOVE_FROM_REDUNDANCY_LIST:
                    self._remove_from_redundancy_list()
                    # update deadline since the node may participate in rendezvous process
                    if update_deadline:
                        deadline = update_deadline(self._settings.timeout.join)
                elif action == _Action.MARK_RENDEZVOUS_COMPLETE:
                    self._mark_rendezvous_complete()
                elif action == _Action.MARK_RENDEZVOUS_CLOSED:
                    self._mark_rendezvous_closed()

                # Attempt to sync our changes back to other nodes.
                self._state_holder.mark_dirty()

    def _keep_alive(self) -> None:
        msg = (
            f"The node '{self._node}' updated its keep-alive heartbeat time for the rendezvous "
            f"'{self._settings.run_id}'. Pending sync."
        )
        self._record(message=msg)
        logger.debug(msg)

        self._state.last_heartbeats[self._node] = datetime.utcnow()

<<<<<<< HEAD
    def _ensure_node_is_healthy(self) -> None:
        # Record the health check message
        msg = f"Checking health status of {self._node}."
        self._record(message=msg)
        # Perform GPU health check
        health_checker = GPUHealthCheck()
        try:
            health_status = health_checker()
            if not health_status:
                raise UnhealthyNodeException(f"Node {self._node} has an unhealthy GPU.")
        except UnhealthyNodeException as e:
            # Log specific health check failure
            logger.error(f"Health check failed for node {self._node}: {str(e)}")
            raise
        except Exception as e:
            # General exception for unexpected issues during health check
            logger.error(f"Unexpected error during health check for node {self._node}: {str(e)}")
            raise UnhealthyNodeException(str(e))

    def _handle_control_requests_from_rank(self) -> None:
        # Check control messages received from local ranks
        excl_this_node = False
        shutdown_workload = False
        for rank, req in self._ranks_connector.fetch_received():
            logger.error(f"Received request from rank={rank}: req={req}")
            if req.action == WorkloadAction.ExcludeThisNode:
                excl_this_node = True
            if req.action == WorkloadAction.ShutdownWorkload:
                shutdown_workload = True
        if shutdown_workload:
            self._mark_rendezvous_closed()
        if excl_this_node:
            raise UnhealthyNodeException(
                f"Node {self._node} is excluded from the training due to an user request."
            )

=======
>>>>>>> 0dd77db8
    def _add_to_participants(self) -> None:

        msg = (
            f"The node '{self._node}' added itself to the participants of round "
            f"{self._state.round} of the rendezvous '{self._settings.run_id}'. Pending sync."
        )
        self._record(message=msg)
        logger.debug(msg)

        state = self._state

        try:
            state.wait_list.remove(self._node)
        except KeyError:
            logger.debug(f"Node {self._node} was not in the wait list.")

        # The ranks of the participants will be set once the rendezvous is
        # complete.
        state.participants[self._node] = 0

        self._keep_alive()

        if len(state.participants) == self._settings.min_nodes:
            state.deadline = datetime.utcnow() + self._settings.timeout.last_call
            logger.debug(f"Deadline set to {state.deadline} based on minimum nodes.")

        if len(state.participants) == self._settings.max_nodes:
            self._mark_rendezvous_complete()
            logger.debug("Rendezvous marked as complete due to max nodes reached.")

    def _add_to_wait_list(self) -> None:

        msg = (
            f"The node '{self._node}' added itself to the wait list of round "
            f"{self._state.round + 1} of the rendezvous '{self._settings.run_id}'. Pending sync."
        )
        self._record(message=msg)
        logger.debug(msg)

        if self._node in self._state.redundancy_list:
            self._state.redundancy_list.remove(self._node)
        self._state.wait_list.add(self._node)

        self._keep_alive()

    def _add_to_redundancy_list(self) -> None:

        msg = (
            f"The node '{self._node}' added itself to the redundancy list of round "
            f"{self._state.round + 1} of the rendezvous '{self._settings.run_id}'. Pending sync."
        )
        self._record(message=msg)
        logger.debug(msg)

        self._state.redundancy_list.add(self._node)

        self._keep_alive()

    def _remove_from_participants(self) -> None:
        msg = (
            f"The node '{self._node}' removed itself from the participants of round "
            f"{self._state.round} of the rendezvous '{self._settings.run_id}'. Pending sync."
        )
        self._record(message=msg)
        logger.debug(msg)

        state = self._state

        del state.participants[self._node]

        del state.last_heartbeats[self._node]

        # Common epilogue shared with the sanitizer() function of
        # _BackendRendezvousStateHolder.
        _remove_participant_epilogue(state, self._settings)

    def _remove_from_wait_list(self) -> None:
        msg = (
            f"The node '{self._node}' removed itself from the wait list of round "
            f"{self._state.round + 1} of the rendezvous '{self._settings.run_id}'. Pending sync."
        )
        self._record(message=msg)
        logger.debug(msg)

        self._state.wait_list.remove(self._node)

        del self._state.last_heartbeats[self._node]

    def _remove_from_redundancy_list(self) -> None:
        msg = (
            f"The node '{self._node}' removed itself from the redunant list of round "
            f"{self._state.round + 1} of the rendezvous '{self._settings.run_id}'. Pending sync."
        )
        self._record(message=msg)
        logger.debug(msg)

        self._state.redundancy_list.remove(self._node)

        del self._state.last_heartbeats[self._node]

    @staticmethod
    def _assign_ranks(
        participants: Dict[_NodeDesc, int], prev: Dict[_NodeDesc, int]
    ) -> Dict[_NodeDesc, int]:
        # Assign ranks. Re-use assigment from the previous round as much as possible
        world_size = len(participants)
        sorted_keys = sorted(participants.keys())
        free_ranks = set(range(world_size))
        res = {}
        for p in sorted_keys:
            prev_rank = prev.get(p, -1)
            if prev_rank >= 0 and prev_rank < world_size:
                # if this node can have the same rank, use it
                res[p] = prev_rank
                free_ranks.remove(prev_rank)
            else:
                res[p] = -1
        # Fill the gaps with the remaining free rank ids
        free_ranks = sorted(free_ranks)
        for p in sorted_keys:
            if res[p] < 0:
                res[p] = free_ranks.pop(0)
        assert not free_ranks
        return res

    def _mark_rendezvous_complete(self) -> None:
        msg = (
            f"The node '{self._node}' marked round {self._state.round} of the rendezvous "
            f"'{self._settings.run_id}' as complete. Pending sync."
        )
        self._record(message=msg, node_state=NodeState.SUCCEEDED)
        logger.debug(msg)

        state = self._state

        state.complete = True
        state.deadline = None

        # If there are some nodes in the wait list, move them to the redundancy list
        # otheriwse the new rendezvous will be terminated due to the "new nodes detected"
        if state.wait_list:
            logger.debug(
                f"Wait list not empty when rendezvous is completed, moving {state.wait_list} to the redundancy list"
            )
            state.redundancy_list.update(state.wait_list)
            state.wait_list.clear()

        # Will try to preserve node<->rank mapping
        state.participants = self._assign_ranks(state.participants, self._prev_participants)

        # Set initial worker states, assume all workers are healthy at the beginning
        state.worker_states = {n: WorkerState.HEALTHY for n in state.participants}

    def _mark_rendezvous_closed(self) -> None:
        msg = (
            f"The node '{self._node}' marked the rendezvous '{self._settings.run_id}' as closed. "
            "Pending sync."
        )
        self._record(message=msg, node_state=NodeState.SUCCEEDED)
        logger.debug(msg)

        self._state.closed = True


def _should_keep_alive(ctx: _RendezvousContext) -> bool:
    """Determine whether a keep-alive heartbeat should be sent."""
    try:
        last_heartbeat = ctx.state.last_heartbeats[ctx.node]
    except KeyError:
        return False

    return last_heartbeat <= datetime.utcnow() - ctx.settings.keep_alive_interval


class _SetWorkersStateOp:

    def __init__(self, target_state: WorkerState):
        self.target_state = target_state
        self.curr_state = None

    def __call__(self, ctx: _RendezvousContext, deadline: float) -> _Action:
        # try to set the target state for a worker group.
        # if it reached another final state do not modify it.
        self.curr_state = ctx.state.worker_states[ctx.node]
        if self.curr_state == self.target_state or _is_final_workers_state(self.curr_state):
            return _Action.FINISH
        else:
            if time.monotonic() > deadline:
                return _Action.ERROR_TIMEOUT
            ctx.state.worker_states[ctx.node] = self.target_state
            return _Action.KEEP_ALIVE


class _RendezvousExitOp:
    """Represent a rendezvous exit operation."""

    def __init__(self, remove_from_all=False):
        self._remove_from_all = remove_from_all

    def __call__(self, ctx: _RendezvousContext, deadline: float) -> _Action:
        # If workers of the node being removed did not reach a final state mark it as UNKNOWN
        # useful e.g. when leaving an agent due to a signal, and its workers are still HEALTHY.
        curr_state = ctx.state.worker_states.get(ctx.node, None)
        if curr_state is not None and not _is_final_workers_state(curr_state):
            ctx.state.worker_states[ctx.node] = WorkerState.UNKNOWN
            return _Action.KEEP_ALIVE  # keep alive to force the rdzv state sync
        if ctx.node in ctx.state.participants:
            # always remove from participants
            return self._action_or_timeout(_Action.REMOVE_FROM_PARTICIPANTS, deadline)
        if self._remove_from_all:
            # optionally remove from other lists
            if ctx.node in ctx.state.redundancy_list:
                return self._action_or_timeout(_Action.REMOVE_FROM_REDUNDANCY_LIST, deadline)
            if ctx.node in ctx.state.wait_list:
                return self._action_or_timeout(_Action.REMOVE_FROM_WAIT_LIST, deadline)
        return _Action.FINISH

    def _action_or_timeout(self, action, deadline):
        if time.monotonic() > deadline:
            return _Action.ERROR_TIMEOUT
        return action


class _RendezvousJoinOp:
    """Represent a rendezvous join operation."""

    def __call__(self, ctx: _RendezvousContext, deadline: float) -> _Action:
        state = ctx.state

        # A closed rendezvous means that it no longer accepts new nodes.
        if state.closed:
            if ctx.node in state.redundancy_list:
                msg = f"The rendezvous '{ctx.settings.run_id}' is closed, terminating pending rendezvous."
                raise RendezvousGracefulExitError(msg)
            return _Action.ERROR_CLOSED

        if ctx.node in state.redundancy_list:
            msg = f"The node {ctx.node} is in redunancy list"
            logger.debug(msg)
            # don't apply the timeout logic here, since we want to allow the node to rejoin
            if len(state.participants) == ctx.settings.max_nodes:
                if _should_keep_alive(ctx):
                    return _Action.KEEP_ALIVE
                else:
                    return _Action.SYNC
            else:
                if ctx.state.complete and not ctx.settings.upscaling_enabled:
                    msg = f"The node {ctx.node} kept on redundancy list, due to upscaling_enabled=False"
                    logger.debug(msg)
                    if _should_keep_alive(ctx):
                        return _Action.KEEP_ALIVE
                    return _Action.SYNC
                else:
                    # transition to waiting state that will respect timeouts.
                    msg = f"The node {ctx.node} is removed from redunancy list"
                    logger.debug(msg)
                    return _Action.REMOVE_FROM_REDUNDANCY_LIST

        is_participant = ctx.node in state.participants

        # If we are part of the rendezvous and it is already complete there is
        # no further action to take.
        if state.complete and is_participant:
            return _Action.FINISH

        now = time.monotonic()
        if now > deadline:
            rollback_period = 5  # 5 seconds

            # If we still have time to rollback (a short period on top of the
            # operation deadline), try to remove ourself from the rendezvous.
            # It is okay if we can't though as our keep-alive will eventually
            # expire.
            if now <= deadline + rollback_period:
                # If we are part of the rendezvous, it means we couldn't find
                # enough participants to complete it on time.
                if is_participant:
                    return _Action.REMOVE_FROM_PARTICIPANTS
                # If we are in the wait list, it means we couldn't wait till the
                # next round of the rendezvous.
                if ctx.node in state.wait_list:
                    return _Action.REMOVE_FROM_WAIT_LIST
            return _Action.ERROR_TIMEOUT

        if state.complete:
            # If we are here, it means we are not part of the rendezvous. In
            # case the rendezvous has capacity for additional participants add
            # ourself to the wait list for the next round.
            if len(state.participants) < ctx.settings.max_nodes:
                if ctx.settings.upscaling_enabled:
                    # default: upscale the existing rendezvous
                    if ctx.node not in state.wait_list:
                        return _Action.ADD_TO_WAIT_LIST
                else:
                    # do not want to upscale completed rendezvous
                    if ctx.node not in state.redundancy_list and ctx.node not in state.wait_list:
                        return _Action.ADD_TO_REDUNDANCY_LIST
            elif len(state.participants) >= ctx.settings.max_nodes:
                if ctx.node not in state.redundancy_list and ctx.node not in state.wait_list:
                    return _Action.ADD_TO_REDUNDANCY_LIST
        elif is_participant:
            # If the rendezvous has enough number of participants including us,
            # check whether we have passed the rendezvous deadline. If yes,
            # complete it.
            if (
                len(state.participants) >= ctx.settings.min_nodes
                and len(state.participants) <= ctx.settings.max_nodes
            ):
                if cast(datetime, state.deadline) < datetime.utcnow():
                    msg = (
                        f"The node '{ctx.node}' marking the rendezvous complete, "
                        f"quorum established within deadline"
                    )
                    logger.debug(msg)
                    return _Action.MARK_RENDEZVOUS_COMPLETE
                else:
                    msg = f"The node '{ctx.node}' can't complete rendezvous: deadline reached"
                    logger.debug(msg)
            else:
                msg = f"The node '{ctx.node}' can't complete rendezvous: not enough participants"
                logger.debug(msg)
        else:
            # The rendezvous is not complete yet and we are not part of it. Try
            # to join.
            return _Action.ADD_TO_PARTICIPANTS

        if _should_keep_alive(ctx):
            return _Action.KEEP_ALIVE

        # At this point either the rendezvous is not complete, but we are part
        # of it, which means we have to wait for other participants to join; or
        # the rendezvous is complete, but we are not part of it, which means we
        # have to wait for the next round.
        return _Action.SYNC


class _RendezvousCloseOp:
    """Represent a rendezvous close operation."""

    def __call__(self, ctx: _RendezvousContext, deadline: float) -> _Action:
        if ctx.state.closed:
            return _Action.FINISH
        if time.monotonic() > deadline:
            return _Action.ERROR_TIMEOUT
        return _Action.MARK_RENDEZVOUS_CLOSED


class _RendezvousKeepAliveOp:
    """Represent a rendezvous keep-alive update operation."""

    def __call__(self, ctx: _RendezvousContext, deadline: float) -> _Action:
        if _should_keep_alive(ctx):
            if time.monotonic() > deadline:
                return _Action.ERROR_TIMEOUT
            return _Action.KEEP_ALIVE
        return _Action.FINISH


class FtRendezvousHandler(RendezvousHandler):
    """Represent a handler that sets up a rendezvous among a set of nodes."""

    # Static
    _node_desc_generator = _NodeDescGenerator()

    _this_node: _NodeDesc
    _settings: RendezvousSettings
    _backend_name: str
    _store: Store
    _state_holder: _RendezvousStateHolder
    _op_executor: _RendezvousOpExecutor
    _heartbeat_lock: threading.Lock
    _keep_alive_timer: Optional[_PeriodicTimer]

    @classmethod
    def from_backend(
        cls,
        run_id: str,
        store: Store,
        backend: RendezvousBackend,
        min_nodes: int,
        max_nodes: int,
        local_addr: Optional[str] = None,
        timeout: Optional[RendezvousTimeout] = None,
        upscaling_enabled: bool = True,
    ):
        """Create a new :py:class:`FtRendezvousHandler`.

        Args:
            run_id:
                The run id of the rendezvous.
            store:
                The C10d store to return as part of the rendezvous.
            backend:
                The backend to use to hold the rendezvous state.
            min_nodes:
                The minimum number of nodes to admit to the rendezvous.
            max_nodes:
                The maximum number of nodes to admit to the rendezvous.
            local_addr:
                The local node address.
            timeout:
                The timeout configuration of the rendezvous.
            upscaling_enabled:
                Whether to enable upscaling of a completed rendezvous with redundant or new nodes.
        """
        # We associate each handler instance with a unique node descriptor.
        node = cls._node_desc_generator.generate(local_addr)

        settings = RendezvousSettings(
            run_id,
            min_nodes,
            max_nodes,
            timeout or RendezvousTimeout(),
            keep_alive_interval=timedelta(seconds=5),
            keep_alive_max_attempt=3,
            upscaling_enabled=upscaling_enabled,
        )

        state_holder = _BackendRendezvousStateHolder(backend, settings)

        return cls(node, settings, backend.name, store, state_holder)

    def __init__(
        self,
        node: _NodeDesc,
        settings: RendezvousSettings,
        backend_name: str,
        store: Store,
        state_holder: _RendezvousStateHolder,
    ) -> None:
        if not settings.run_id:
            raise ValueError("The run id must be a non-empty string.")

        if settings.min_nodes < 1:
            raise ValueError(
                f"The minimum number of nodes ({settings.min_nodes}) must be greater than zero."
            )

        if settings.max_nodes < settings.min_nodes:
            raise ValueError(
                f"The maximum number of nodes ({settings.max_nodes}) must be greater than or equal "
                f"to the minimum number of nodes ({settings.min_nodes})."
            )

        self._this_node = node

        self._settings = settings

        self._backend_name = backend_name

        self._store = store

        self._state_holder = state_holder

        self._ranks_connector = IpcConnector(FT_LAUNCHER_IPC_SOCKET)
        self._ranks_connector.start_receiving()

        self._op_executor = _DistributedRendezvousOpExecutor(
            self._this_node,
            self._state_holder,
            self._settings,
        )

        self._heartbeat_lock = threading.Lock()

        self._keep_alive_timer = None

    def _record(
        self,
        message: str,
        node_state: NodeState = NodeState.RUNNING,
        rank: Optional[int] = None,
    ) -> None:
        construct_and_record_rdzv_event(
            name=f"{self.__class__.__name__}.{get_method_name()}",
            run_id=self._settings.run_id,
            message=message,
            node_state=node_state,
            hostname=self._this_node.addr,
            pid=self._this_node.pid,
            local_id=self._this_node.local_id,
            rank=rank,
        )

    @property
    def settings(self) -> RendezvousSettings:
        """Get the settings of the rendezvous."""
        return self._settings

    def get_backend(self) -> str:
        """See base class."""
        return self._backend_name

    @property
    def use_agent_store(self) -> bool:
        """See base class."""
        return False

    def ensure_node_is_healthy(self) -> None:
        """Perform GPU health check for this node."""
        # Record the health check message
        msg = f"Checking health status of {self._this_node}."
        self._record(message=msg)
        # Perform GPU health check
        health_checker = GPUHealthCheck()
        try:
            health_status = health_checker()
            if not health_status:
                raise UnhealthyNodeException(f"Node {self._this_node} has an unhealthy GPU.")
        except UnhealthyNodeException as e:
            # Log specific health check failure
            log.error(f"Health check failed for node {self._this_node}: {str(e)}")
            raise
        except Exception as e:
            # General exception for unexpected issues during health check
            log.error(f"Unexpected error during health check for node {self._this_node}: {str(e)}")
            raise UnhealthyNodeException(str(e))

    def handle_control_requests_from_rank(self) -> None:
        """Check control messages received from local ranks."""
        # Check control messages received from local ranks
        excl_this_node = False
        shutdown_workload = False
        for rank, req in self._ranks_connector.fetch_received():
            log.error(f"Received request from rank={rank}: req={req}")
            if req.action == WorkloadAction.ExcludeThisNode:
                excl_this_node = True
            if req.action == WorkloadAction.ShutdownWorkload:
                shutdown_workload = True
        if shutdown_workload:
            self._close()
        if excl_this_node:
            raise UnhealthyNodeException(
                f"Node {self._this_node} is excluded from the training due to an user request."
            )

    def next_rendezvous(self) -> Union[RendezvousInfo, Tuple[Store, int, int]]:
        """See base class.

        Returns:
            RendezvousInfo object if supported by PyTorch version,
            otherwise tuple of (store, rank, world_size)
        """

        msg = (
            f"The node '{self._this_node}' attempts to join the next round of the rendezvous "
            f"'{self._settings.run_id}'."
        )
        self._record(message=msg)
        logger.info(msg)

        try:
            self._stop_heartbeats()

            # Check node health and control requests before starting rendezvous
            self.ensure_node_is_healthy()
            self.handle_control_requests_from_rank()

            # Delay the execution for a small random amount of time if this is our
            # first run. This will slightly skew the rendezvous attempts across the
            # nodes and reduce the load on the backend.
            if self._state_holder.state.round == 0:
                _delay(seconds=(0, 0.3))

            exit_op = _RendezvousExitOp()
            join_op = _RendezvousJoinOp()

            deadline = self._get_deadline(self._settings.timeout.join)
            self._op_executor.run(exit_op, deadline)
            self._op_executor.run(join_op, deadline, self._get_deadline)

            self._start_heartbeats()

            rank, world_size = self._get_world()
            store = self._get_store()

        except Exception as e:
            self._record(
                message=f"{type(e).__name__}: {str(e)}",
                node_state=NodeState.FAILED,
            )
            raise

        msg = (
            f"The node '{self._this_node}' has joined round {self._state_holder.state.round} of "
            f"the rendezvous '{self._settings.run_id}' as rank {rank} in a world of size "
            f"{world_size}."
        )
        self._record(message=msg, rank=rank)
        logger.info(msg)

        # Use RendezvousInfo if available (newer PyTorch versions >= 2.4.0)
        # Fall back to tuple format if RendezvousInfo is not supported
        if _RENDEZVOUS_INFO_AVAILABLE:
            # TCPStore sharing is disabled, TORCH_DISABLE_SHARE_RDZV_TCP_STORE=1.
            # Handle backward compatibility for RendezvousStoreInfo.build
            try:
                bootstrap_store_info = RendezvousStoreInfo.build(
                    rank, store, local_addr=self._this_node.addr
                )
            except TypeError:
                # For older PyTorch versions (<= 2.5.1), local_addr parameter is not supported
                bootstrap_store_info = RendezvousStoreInfo.build(rank, store)
            return RendezvousInfo(
                store,
                rank,
                world_size,
                bootstrap_store_info,
            )
        else:
            # RendezvousInfo not supported, use tuple format
            log.debug("RendezvousInfo not available, using tuple format")
            return store, rank, world_size

    def is_closed(self) -> bool:
        """See base class."""
        try:
            with self._heartbeat_lock:
                self._state_holder.sync()

                return self._state_holder.state.closed

        except Exception as e:
            self._record(
                message=f"{type(e).__name__}: {str(e)}",
                node_state=NodeState.FAILED,
            )
            raise

    def set_closed(self) -> None:
        """See base class."""
        try:
            with self._heartbeat_lock:
                self._close()
        except Exception as e:
            self._record(
                message=f"{type(e).__name__}: {str(e)}",
                node_state=NodeState.FAILED,
            )
            raise

    def remove_this_node(self):
        """Remove this node from all rendezvous lists"""
        try:
            with self._heartbeat_lock:
                op = _RendezvousExitOp(remove_from_all=True)
                deadline = self._get_deadline(3 * self._settings.timeout.heartbeat)
                self._op_executor.run(op, deadline)
        except Exception as e:
            self._record(
                message=f"{type(e).__name__}: {str(e)}",
                node_state=NodeState.FAILED,
            )
            raise

    def try_set_worker_state(self, target_state: WorkerState) -> WorkerState:
        """Try to set worker group state for this node. This might not succeed
        if the worker group state was set into a different final state.
        Args:
            target_state (WorkerState): target state to be set.
        Returns:
            WorkerState: state set in the rendezvous at the end of the call.
                In the current implementation, it can be either the desired target state or
                WorkerState.UNKNOWN in case of the node being marked as dead by other
                rdzv participants.
        """
        try:
            with self._heartbeat_lock:
                set_state_op = _SetWorkersStateOp(target_state)
                deadline = self._get_deadline(3 * self._settings.timeout.heartbeat)
                self._op_executor.run(set_state_op, deadline)
                return set_state_op.curr_state
        except Exception as e:
            self._record(
                message=f"{type(e).__name__}: {str(e)}",
                node_state=NodeState.FAILED,
            )
            raise

    def get_worker_states(self) -> Dict[_NodeDesc, WorkerState]:
        try:
            with self._heartbeat_lock:
                self._state_holder.sync()
                return self._state_holder.state.worker_states.copy()
        except Exception as e:
            self._record(
                message=f"{type(e).__name__}: {str(e)}",
                node_state=NodeState.FAILED,
            )
            raise

    def num_nodes_waiting(self) -> int:
        """See base class."""
        try:
            with self._heartbeat_lock:
                self._state_holder.sync()

                return len(self._state_holder.state.wait_list)

        except Exception as e:
            self._record(
                message=f"{type(e).__name__}: {str(e)}",
                node_state=NodeState.FAILED,
            )
            raise

    def num_nodes(self) -> int:
        """Get num nodes in participants + wait_list + redundancy_list"""
        try:
            with self._heartbeat_lock:
                self._state_holder.sync()

                return (
                    len(self._state_holder.state.participants)
                    + len(self._state_holder.state.wait_list)
                    + len(self._state_holder.state.redundancy_list)
                )

        except Exception as e:
            self._record(
                message=f"{type(e).__name__}: {str(e)}",
                node_state=NodeState.FAILED,
            )
            raise

    def round(self) -> int:
        """Get rendezvous round"""
        try:
            with self._heartbeat_lock:
                self._state_holder.sync()
                return self._state_holder.state.round
        except Exception as e:
            self._record(
                message=f"{type(e).__name__}: {str(e)}",
                node_state=NodeState.FAILED,
            )
            raise

    def get_run_id(self) -> str:
        """See base class."""
        return self._settings.run_id

    def shutdown(self) -> bool:
        """See base class."""
        self._stop_heartbeats()

        try:
            self._close()

            return True
        except RendezvousError as ex:
            msg = (
                f"The node '{self._this_node}' has failed to shutdown the rendezvous "
                f"'{self._settings.run_id}' due to an error of type {type(ex).__name__}."
            )
            self._record(message=msg, node_state=NodeState.FAILED)
            logger.warning(msg)

            return False
        except Exception as e:
            self._record(
                message=f"{type(e).__name__}: {str(e)}",
                node_state=NodeState.FAILED,
            )
            raise

    def _close(self) -> None:
        op = _RendezvousCloseOp()

        deadline = self._get_deadline(self._settings.timeout.close)

        self._op_executor.run(op, deadline)

        msg = f"The node '{self._this_node}' has closed the rendezvous '{self._settings.run_id}'."
        self._record(message=msg, node_state=NodeState.SUCCEEDED)
        logger.info(msg)

    @staticmethod
    def _keep_alive_weak(weak_self) -> None:
        self = weak_self()
        if self is not None:
            self._keep_alive()

    def _keep_alive(self) -> None:
        self._heartbeat_lock.acquire()

        op = _RendezvousKeepAliveOp()

        deadline = self._get_deadline(self._settings.timeout.heartbeat)

        try:
            self._op_executor.run(op, deadline)

            msg = (
                f"The node '{self._this_node}' has sent a keep-alive heartbeat to the rendezvous "
                f"'{self._settings.run_id}'."
            )
            self._record(message=msg)
            logger.debug(msg)
        except RendezvousError as ex:
            msg = (
                f"The node '{self._this_node}' has failed to send a keep-alive heartbeat to the "
                f"rendezvous '{self._settings.run_id}' due to an error of type {type(ex).__name__}."
            )
            self._record(message=msg, node_state=NodeState.FAILED)
            logger.warning(msg)
        finally:
            self._heartbeat_lock.release()

    def _start_heartbeats(self) -> None:
        self._keep_alive_timer = _PeriodicTimer(
            self._settings.keep_alive_interval, self._keep_alive_weak, weakref.ref(self)
        )

        self._keep_alive_timer.set_name(f"RendezvousKeepAliveTimer_{self._this_node.local_id}")

        self._keep_alive_timer.start()

    def _stop_heartbeats(self) -> None:
        if self._keep_alive_timer is None:
            return

        self._keep_alive_timer.cancel()

    def _get_world(self) -> Tuple[int, int]:
        state = self._state_holder.state

        return state.participants[self._this_node], len(state.participants)

    def _get_store(self) -> Store:
        key_prefix = f"torch.rendezvous.{self._settings.run_id}.{self._state_holder.state.round}"

        return PrefixStore(key_prefix, self._store)

    def _get_deadline(self, timeout: timedelta) -> float:
        return time.monotonic() + timeout.total_seconds()


def _get_timeout(params: RendezvousParameters, key: str) -> Optional[timedelta]:
    timeout = params.get_as_int(key + "_timeout")
    if timeout is None:
        return None
    return timedelta(seconds=timeout)


def create_handler(
    store: Store, backend: RendezvousBackend, params: RendezvousParameters
) -> FtRendezvousHandler:
    """Create a new :py:class:`FtRendezvousHandler` from the specified parameters.

    Args:
        store:
            The C10d store to return as part of the rendezvous.
        backend:
            The backend to use to hold the rendezvous state.

    +-------------------+------------------------------------------------------+
    | Parameter         | Description                                          |
    +===================+======================================================+
    | join_timeout      | The total time, in seconds, within which the         |
    |                   | rendezvous is expected to complete. Defaults to 600  |
    |                   | seconds.                                             |
    +-------------------+------------------------------------------------------+
    | last_call_timeout | An additional wait amount, in seconds, before        |
    |                   | completing the rendezvous once the minimum number of |
    |                   | nodes has been reached. Defaults to 30 seconds.      |
    +-------------------+------------------------------------------------------+
    | close_timeout     | The time, in seconds, within which the rendezvous is |
    |                   | expected to close after a call to                    |
    |                   | :py:meth:`RendezvousHandler.set_closed` or           |
    |                   | :py:meth:`RendezvousHandler.shutdown`. Defaults to   |
    |                   | 30 seconds.                                          |
    +-------------------+------------------------------------------------------+
    """
    try:
        timeout = RendezvousTimeout(
            _get_timeout(params, "join"),
            _get_timeout(params, "last_call"),
            _get_timeout(params, "close"),
        )

        # torchrun default behaviour if not specified otherwise
        upscale_completed = params.config.get('upscaling_enabled', True)

        return FtRendezvousHandler.from_backend(
            params.run_id,
            store,
            backend,
            params.min_nodes,
            params.max_nodes,
            params.local_addr,
            timeout,
            upscaling_enabled=upscale_completed,
        )
    except Exception as e:
        construct_and_record_rdzv_event(
            message=f"{type(e).__name__}: {str(e)}",
            run_id=params.run_id,
            node_state=NodeState.FAILED,
        )
        raise<|MERGE_RESOLUTION|>--- conflicted
+++ resolved
@@ -62,8 +62,7 @@
 from .ipc_connector import IpcConnector
 from .launcher import FT_LAUNCHER_IPC_SOCKET, UnhealthyNodeException
 
-# Get the nvrx logger
-logger = logging.getLogger("nvrx")
+log = logging.getLogger("nvrx")
 
 
 def get_method_name(depth=2):
@@ -358,7 +357,7 @@
         # If we do not have any participants left, move to the next round.
         if not state.participants:
             msg = "No participants left in the rendezvous, marking rendezvous as incomplete"
-            logger.debug(msg)
+            log.debug(msg)
             state.complete = False
 
             state.round += 1
@@ -368,7 +367,7 @@
                 f"Number of participants {len(state.participants)}) less than"
                 f"min_nodes {settings.min_nodes}, clearning deadline in state"
             )
-            logger.debug(msg)
+            log.debug(msg)
             state.deadline = None
 
 
@@ -487,7 +486,7 @@
         else:
             self._state = _RendezvousState()
 
-        if has_set and self._dead_nodes and logger.isEnabledFor(logging.DEBUG):
+        if has_set and self._dead_nodes and log.isEnabledFor(logging.DEBUG):
             node_list = ", ".join(f"'{dead_node}'" for dead_node in self._dead_nodes)
 
             msg = (
@@ -495,7 +494,7 @@
                 f"rendezvous '{self._settings.run_id}' since they had no heartbeat."
             )
             self._record(message=msg)
-            logger.debug(msg)
+            log.debug(msg)
 
         self._token = token
 
@@ -525,7 +524,7 @@
 
         for dead_node in self._dead_nodes:
             msg = f"Detected dead node '{dead_node}', removing it from the rendezvous"
-            logger.debug(msg)
+            log.debug(msg)
             del state.last_heartbeats[dead_node]
 
             try:
@@ -706,7 +705,7 @@
                     )
 
                 self._record(message=msg)
-                logger.debug(msg)
+                log.debug(msg)
 
             self._state = self._state_holder.state
 
@@ -766,49 +765,10 @@
             f"'{self._settings.run_id}'. Pending sync."
         )
         self._record(message=msg)
-        logger.debug(msg)
+        log.debug(msg)
 
         self._state.last_heartbeats[self._node] = datetime.utcnow()
 
-<<<<<<< HEAD
-    def _ensure_node_is_healthy(self) -> None:
-        # Record the health check message
-        msg = f"Checking health status of {self._node}."
-        self._record(message=msg)
-        # Perform GPU health check
-        health_checker = GPUHealthCheck()
-        try:
-            health_status = health_checker()
-            if not health_status:
-                raise UnhealthyNodeException(f"Node {self._node} has an unhealthy GPU.")
-        except UnhealthyNodeException as e:
-            # Log specific health check failure
-            logger.error(f"Health check failed for node {self._node}: {str(e)}")
-            raise
-        except Exception as e:
-            # General exception for unexpected issues during health check
-            logger.error(f"Unexpected error during health check for node {self._node}: {str(e)}")
-            raise UnhealthyNodeException(str(e))
-
-    def _handle_control_requests_from_rank(self) -> None:
-        # Check control messages received from local ranks
-        excl_this_node = False
-        shutdown_workload = False
-        for rank, req in self._ranks_connector.fetch_received():
-            logger.error(f"Received request from rank={rank}: req={req}")
-            if req.action == WorkloadAction.ExcludeThisNode:
-                excl_this_node = True
-            if req.action == WorkloadAction.ShutdownWorkload:
-                shutdown_workload = True
-        if shutdown_workload:
-            self._mark_rendezvous_closed()
-        if excl_this_node:
-            raise UnhealthyNodeException(
-                f"Node {self._node} is excluded from the training due to an user request."
-            )
-
-=======
->>>>>>> 0dd77db8
     def _add_to_participants(self) -> None:
 
         msg = (
@@ -816,14 +776,14 @@
             f"{self._state.round} of the rendezvous '{self._settings.run_id}'. Pending sync."
         )
         self._record(message=msg)
-        logger.debug(msg)
+        log.debug(msg)
 
         state = self._state
 
         try:
             state.wait_list.remove(self._node)
         except KeyError:
-            logger.debug(f"Node {self._node} was not in the wait list.")
+            log.debug(f"Node {self._node} was not in the wait list.")
 
         # The ranks of the participants will be set once the rendezvous is
         # complete.
@@ -833,11 +793,11 @@
 
         if len(state.participants) == self._settings.min_nodes:
             state.deadline = datetime.utcnow() + self._settings.timeout.last_call
-            logger.debug(f"Deadline set to {state.deadline} based on minimum nodes.")
+            log.debug(f"Deadline set to {state.deadline} based on minimum nodes.")
 
         if len(state.participants) == self._settings.max_nodes:
             self._mark_rendezvous_complete()
-            logger.debug("Rendezvous marked as complete due to max nodes reached.")
+            log.debug("Rendezvous marked as complete due to max nodes reached.")
 
     def _add_to_wait_list(self) -> None:
 
@@ -846,7 +806,7 @@
             f"{self._state.round + 1} of the rendezvous '{self._settings.run_id}'. Pending sync."
         )
         self._record(message=msg)
-        logger.debug(msg)
+        log.debug(msg)
 
         if self._node in self._state.redundancy_list:
             self._state.redundancy_list.remove(self._node)
@@ -861,7 +821,7 @@
             f"{self._state.round + 1} of the rendezvous '{self._settings.run_id}'. Pending sync."
         )
         self._record(message=msg)
-        logger.debug(msg)
+        log.debug(msg)
 
         self._state.redundancy_list.add(self._node)
 
@@ -873,7 +833,7 @@
             f"{self._state.round} of the rendezvous '{self._settings.run_id}'. Pending sync."
         )
         self._record(message=msg)
-        logger.debug(msg)
+        log.debug(msg)
 
         state = self._state
 
@@ -891,7 +851,7 @@
             f"{self._state.round + 1} of the rendezvous '{self._settings.run_id}'. Pending sync."
         )
         self._record(message=msg)
-        logger.debug(msg)
+        log.debug(msg)
 
         self._state.wait_list.remove(self._node)
 
@@ -903,7 +863,7 @@
             f"{self._state.round + 1} of the rendezvous '{self._settings.run_id}'. Pending sync."
         )
         self._record(message=msg)
-        logger.debug(msg)
+        log.debug(msg)
 
         self._state.redundancy_list.remove(self._node)
 
@@ -940,7 +900,7 @@
             f"'{self._settings.run_id}' as complete. Pending sync."
         )
         self._record(message=msg, node_state=NodeState.SUCCEEDED)
-        logger.debug(msg)
+        log.debug(msg)
 
         state = self._state
 
@@ -950,7 +910,7 @@
         # If there are some nodes in the wait list, move them to the redundancy list
         # otheriwse the new rendezvous will be terminated due to the "new nodes detected"
         if state.wait_list:
-            logger.debug(
+            log.debug(
                 f"Wait list not empty when rendezvous is completed, moving {state.wait_list} to the redundancy list"
             )
             state.redundancy_list.update(state.wait_list)
@@ -968,7 +928,7 @@
             "Pending sync."
         )
         self._record(message=msg, node_state=NodeState.SUCCEEDED)
-        logger.debug(msg)
+        log.debug(msg)
 
         self._state.closed = True
 
@@ -1047,7 +1007,7 @@
 
         if ctx.node in state.redundancy_list:
             msg = f"The node {ctx.node} is in redunancy list"
-            logger.debug(msg)
+            log.debug(msg)
             # don't apply the timeout logic here, since we want to allow the node to rejoin
             if len(state.participants) == ctx.settings.max_nodes:
                 if _should_keep_alive(ctx):
@@ -1057,14 +1017,14 @@
             else:
                 if ctx.state.complete and not ctx.settings.upscaling_enabled:
                     msg = f"The node {ctx.node} kept on redundancy list, due to upscaling_enabled=False"
-                    logger.debug(msg)
+                    log.debug(msg)
                     if _should_keep_alive(ctx):
                         return _Action.KEEP_ALIVE
                     return _Action.SYNC
                 else:
                     # transition to waiting state that will respect timeouts.
                     msg = f"The node {ctx.node} is removed from redunancy list"
-                    logger.debug(msg)
+                    log.debug(msg)
                     return _Action.REMOVE_FROM_REDUNDANCY_LIST
 
         is_participant = ctx.node in state.participants
@@ -1122,14 +1082,14 @@
                         f"The node '{ctx.node}' marking the rendezvous complete, "
                         f"quorum established within deadline"
                     )
-                    logger.debug(msg)
+                    log.debug(msg)
                     return _Action.MARK_RENDEZVOUS_COMPLETE
                 else:
                     msg = f"The node '{ctx.node}' can't complete rendezvous: deadline reached"
-                    logger.debug(msg)
+                    log.debug(msg)
             else:
                 msg = f"The node '{ctx.node}' can't complete rendezvous: not enough participants"
-                logger.debug(msg)
+                log.debug(msg)
         else:
             # The rendezvous is not complete yet and we are not part of it. Try
             # to join.
@@ -1358,7 +1318,7 @@
             f"'{self._settings.run_id}'."
         )
         self._record(message=msg)
-        logger.info(msg)
+        log.info(msg)
 
         try:
             self._stop_heartbeats()
@@ -1398,7 +1358,7 @@
             f"{world_size}."
         )
         self._record(message=msg, rank=rank)
-        logger.info(msg)
+        log.info(msg)
 
         # Use RendezvousInfo if available (newer PyTorch versions >= 2.4.0)
         # Fall back to tuple format if RendezvousInfo is not supported
@@ -1565,7 +1525,7 @@
                 f"'{self._settings.run_id}' due to an error of type {type(ex).__name__}."
             )
             self._record(message=msg, node_state=NodeState.FAILED)
-            logger.warning(msg)
+            log.warning(msg)
 
             return False
         except Exception as e:
@@ -1584,7 +1544,7 @@
 
         msg = f"The node '{self._this_node}' has closed the rendezvous '{self._settings.run_id}'."
         self._record(message=msg, node_state=NodeState.SUCCEEDED)
-        logger.info(msg)
+        log.info(msg)
 
     @staticmethod
     def _keep_alive_weak(weak_self) -> None:
@@ -1607,14 +1567,14 @@
                 f"'{self._settings.run_id}'."
             )
             self._record(message=msg)
-            logger.debug(msg)
+            log.debug(msg)
         except RendezvousError as ex:
             msg = (
                 f"The node '{self._this_node}' has failed to send a keep-alive heartbeat to the "
                 f"rendezvous '{self._settings.run_id}' due to an error of type {type(ex).__name__}."
             )
             self._record(message=msg, node_state=NodeState.FAILED)
-            logger.warning(msg)
+            log.warning(msg)
         finally:
             self._heartbeat_lock.release()
 

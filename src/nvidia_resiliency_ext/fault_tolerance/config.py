--- conflicted
+++ resolved
@@ -53,10 +53,8 @@
     * `pci_topo_file` - PCI topo file that describes GPU and NIC topology.
     * `link_down_path_template` - Template path for NIC link down files. Should contain '{dev_name}'
       placeholder which will be replaced with actual NIC device name.
-<<<<<<< HEAD
     * `enable_rank_monitors` - Enable or disable rank monitor setup. When disabled, rank monitors
       will not be started, which is useful for simulation environments.
-=======
     * `skip_section_response` - If True, section and heartbeat messages are sent without waiting
       for server response (unidirectional communication). This significantly reduces latency for
       high-frequency operations. Server logs errors instead of sending them back.
@@ -65,7 +63,6 @@
       Reads from SLURM_PROCID (in SLURM environments) or GROUP_RANK (set by launcher). Previous
       rank assignments are ignored to ensure consistency with infrastructure's rank assignment.
       Note: Hot spare/redundancy is NOT supported with this setting. Default: True.
->>>>>>> 0b4987ae
 
     If any timeout is None, it has no effect (as if it was +INF).
     All timeouts can be deduced and set during runtime.
@@ -84,12 +81,9 @@
     enable_nic_monitor: bool = False
     pci_topo_file: Optional[str] = None
     link_down_path_template: Optional[str] = None
-<<<<<<< HEAD
     enable_rank_monitors: bool = True
-=======
     skip_section_response: bool = True
     use_infra_group_rank: bool = True
->>>>>>> 0b4987ae
 
     @staticmethod
     def from_kwargs(ignore_not_recognized: bool = True, **kwargs) -> 'FaultToleranceConfig':

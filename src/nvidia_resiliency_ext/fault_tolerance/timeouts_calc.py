--- conflicted
+++ resolved
@@ -14,11 +14,7 @@
 # limitations under the License.
 
 import time
-<<<<<<< HEAD
-from typing import NamedTuple, Optional
-=======
 from typing import Collection, Mapping, Optional
->>>>>>> e7e7a05a
 
 from nvidia_resiliency_ext.common.device_utils import get_current_device
 import torch
@@ -46,12 +42,8 @@
     If needed, `start_time` can be reset to the current time with `.reset_start_time`.
     """
 
-<<<<<<< HEAD
-    def __init__(self, start_time=None, safety_factor=5.0, group:Optional[dist.ProcessGroup]=None):
+    def __init__(self, sections=None, start_time=None, safety_factor=5.0, group:Optional[dist.ProcessGroup]=None):
         self.group = group
-=======
-    def __init__(self, sections=None, start_time=None, safety_factor=5.0):
->>>>>>> e7e7a05a
         self.start_time = time.monotonic() if start_time is None else start_time
         self.prev_hb_time = None
         self.count = 0

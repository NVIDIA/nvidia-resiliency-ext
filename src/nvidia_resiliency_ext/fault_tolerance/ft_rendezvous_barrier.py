# Copyright (c) Facebook, Inc. and its affiliates.
# All rights reserved.
#
# This source code is licensed under the BSD-style license found in the
# LICENSE file in the root directory of this source tree.

# SPDX-License-Identifier: BSD-3-Clause
# Modifications made by NVIDIA
# This file implements a new fault-tolerant rendezvous barrier design
# that eliminates the need for compare_set operations by using atomic
# increments and a simpler key-based approach.

import inspect
import json
import logging
import os
import socket
import threading
import time
from dataclasses import dataclass
from datetime import datetime, timedelta
from enum import Enum
from typing import Any, Dict, List, Optional, Tuple, Union

from torch.distributed import PrefixStore, Store
from torch.distributed.elastic.events import NodeState, construct_and_record_rdzv_event
from torch.distributed.elastic.rendezvous.api import (
    RendezvousClosedError,
    RendezvousError,
    RendezvousHandler,
    RendezvousParameters,
    RendezvousTimeoutError,
)

# Try to import newer PyTorch features, fall back gracefully if not available
try:
    from torch.distributed.elastic.rendezvous.api import RendezvousInfo, RendezvousStoreInfo

    _RENDEZVOUS_INFO_AVAILABLE = True
except ImportError:
    _RENDEZVOUS_INFO_AVAILABLE = False
    RendezvousInfo = None
    RendezvousStoreInfo = None

from nvidia_resiliency_ext.shared_utils.log_manager import LogConfig

from ..shared_utils.health_check import GPUHealthCheck, NicLinkStateHealthCheck
from ..shared_utils.profiling import ProfilingEvent, record_profiling_event
from .data import WorkloadAction
from .ipc_connector import IpcConnector
from .launcher import FT_LAUNCHER_IPC_SOCKET, UnhealthyNodeException, get_node_health_check

log = logging.getLogger(LogConfig.name)


def get_method_name(depth=2):
    if len(inspect.stack()) > depth:
        return inspect.stack()[depth].function
    return "no_method_name"


Token = Any
"""Represent an opaque fencing token used by the rendezvous backend."""


class RendezvousTimeout:
    """Hold the timeout configuration of a rendezvous.

    Args:
        join:
            The time within which the rendezvous is expected to complete.
        last_call:
            An additional wait amount before completing the rendezvous once the
            rendezvous has the minimum number of required participants.
        close:
            The time within which the rendezvous is expected to close after a
            call to :py:meth:`RendezvousHandler.set_closed` or
            :py:meth:`RendezvousHandler.shutdown`.
        keep_alive:
            The time within which a keep-alive heartbeat is expected to
            complete.
    """

    _ZERO = timedelta(0)

    _DEFAULT_TIMEOUTS = {
        "join": timedelta(seconds=600),
        "last_call": timedelta(seconds=30),
        "close": timedelta(seconds=30),
        "heartbeat": timedelta(seconds=5),
    }

    _join: timedelta
    _last_call: timedelta
    _close: timedelta
    _heartbeat: timedelta

    def __init__(
        self,
        join: Optional[timedelta] = None,
        last_call: Optional[timedelta] = None,
        close: Optional[timedelta] = None,
        heartbeat: Optional[timedelta] = None,
    ) -> None:
        self._set_timeouts(join=join, last_call=last_call, close=close, heartbeat=heartbeat)

    @property
    def join(self) -> timedelta:
        """Get the join timeout."""
        return self._join

    @property
    def last_call(self) -> timedelta:
        """Get the last call timeout."""
        return self._last_call

    @property
    def close(self) -> timedelta:
        """Get the close timeout."""
        return self._close

    @property
    def heartbeat(self) -> timedelta:
        """Get the keep-alive heartbeat timeout."""
        return self._heartbeat

    def _set_timeouts(self, **timeouts: Optional[timedelta]):
        for name, timeout in timeouts.items():
            if timeout is None:
                timeout = self._DEFAULT_TIMEOUTS[name]
            if timeout <= self._ZERO:
                raise ValueError(f"The {name} timeout ({timeout}) must be positive.")
            setattr(self, "_" + name, timeout)


@dataclass(repr=False, eq=False, frozen=True)
class RendezvousSettings:
    """Hold the settings of the rendezvous.

    Attributes:
        run_id:
            The run id of the rendezvous.
        min_nodes:
            The minimum number of nodes to admit to the rendezvous.
        max_nodes:
            The maximum number of nodes to admit to the rendezvous.
        timeout:
            The timeout configuration of the rendezvous.
        keep_alive_interval:
            The amount of time a node waits before sending a heartbeat to keep
            it alive in the rendezvous.
        keep_alive_max_attempt:
            The maximum number of failed heartbeat attempts after which a node
            is considered dead.
        use_infra_group_rank:
            Whether to use infrastructure group rank for rank assignment instead of
            arrival-based assignment. If True, ranks are read from SLURM_PROCID (in SLURM
            environments) or GROUP_RANK (set by launcher) environment variables.
    """

    run_id: str
    min_nodes: int
    max_nodes: int
    timeout: RendezvousTimeout
    keep_alive_interval: timedelta
    keep_alive_max_attempt: int
    use_infra_group_rank: bool = True


@dataclass(eq=True, order=True, frozen=True)
class _NodeDesc:
    """Describe a node in the rendezvous.

    Attributes:
        addr:
            The FQDN of the node or user specified local node address.
        pid:
            The id of the process in which the rendezvous handler runs.
        local_id:
            A process-wide unique id.
    """

    addr: str
    pid: int
    local_id: int

    def __repr__(self) -> str:
        return f"{self.addr}_{self.pid}_{self.local_id}"


class _NodeDescGenerator:
    """Generate node descriptors.

    A node descriptor is a combination of an FQDN, a process id, and an auto-
    incremented integer that uniquely identifies a node in the rendezvous.
    """

    _lock: threading.Lock
    _local_id: int

    def __init__(self) -> None:
        self._lock = threading.Lock()

        # An integer that is incremented with each call to generate().
        self._local_id = 0

    def generate(self, local_addr: Optional[str] = None) -> _NodeDesc:
        # This method can be called by multiple threads concurrently; therefore,
        # we must increment the integer atomically.
        with self._lock:
            local_id = self._local_id
            self._local_id += 1

        return _NodeDesc(local_addr or socket.getfqdn(), os.getpid(), local_id)


class GroupRankStatus(Enum):
    """Group rank status for participants."""

    UNASSIGNED = -1  # Initially unassigned


class RendezvousParticipantInfo:
    """Participant information for storage in arrived_<count> keys.

    A rendezvous participant can be a physical node or a process in a physical node
    in the simulation case. This class provides a JSON-based format that can store:
    - NodeDesc (addr, pid, local_id)
    - Infrastructure rank (optional, used when use_infra_group_rank is enabled)

    The format is designed to support up to 4K participants efficiently.
    In future, this can be changed to Protobuf for better efficiency and performance.
    """

    @staticmethod
    def pack(node_desc: _NodeDesc, infra_rank: int = -1) -> str:
        """Pack participant information into JSON format."""
        data = {
            "addr": node_desc.addr,
            "pid": node_desc.pid,
            "local_id": node_desc.local_id,
            "infra_rank": infra_rank,
        }
        return json.dumps(data)

    @staticmethod
    def unpack(data: str) -> Tuple[_NodeDesc, int]:
        """Unpack participant information from JSON format.

        Returns:
            Tuple of (node_desc, infra_rank)
        """
        try:
            info = json.loads(data)
            node_desc = _NodeDesc(addr=info["addr"], pid=info["pid"], local_id=info["local_id"])
            # Support old format without infra_rank field
            infra_rank = info.get("infra_rank", -1)
            return node_desc, infra_rank
        except (json.JSONDecodeError, KeyError) as e:
            raise ValueError(f"Invalid participant info data: {e}")


class _RendezvousBarrierState:
    """Hold the state of a rendezvous barrier.

    This class manages the barrier state using atomic operations and
    simple key-based coordination instead of compare_set operations.

    DESIGN PHILOSOPHY:
    This implementation prioritizes flexibility and fault tolerance over strict
    synchronization. Key design principles:

    1. ATOMIC BARRIER: Uses atomic increments instead of compare-and-swap operations
       for better performance and simpler coordination

    2. GRACEFUL COMPLETION: Completes rendezvous on last_call_timeout rather than
       waiting for max_nodes, enabling hot-fix scenarios and flexible scaling

    3. EVENTUAL CONVERGENCE: New comers trigger restarts of existing participants,
       ensuring all nodes eventually participate in the same rendezvous round

    4. RACE CONDITION TOLERANCE: The last_call_timeout provides a grace period
       for restarting nodes, preventing premature completion

    This design trades some synchronization guarantees for better fault tolerance
    and operational flexibility in production environments.
    """

    def __init__(
        self,
        store: Store,
        run_id: str,
        is_store_host: bool = False,
        join_timeout_seconds: float = 600.0,
        use_infra_group_rank: bool = True,
    ):
        self.store = store
        self.run_id = run_id
        self.is_store_host = is_store_host
        self.join_timeout_seconds = join_timeout_seconds
        self.use_infra_group_rank = use_infra_group_rank
        self._rendezvous_start_time = None
        self._prev_participants = {}  # Store previous round's participants and their ranks
        self._attempted_open = False  # Track if this node tried to open rendezvous

        # Key prefixes for the barrier
        self.prefix = f"ft_rendezvous_barrier:{run_id}"
        self.arrived_count_key = f"{self.prefix}:arrived_count"
        self.last_participant_arrived_key = f"{self.prefix}:last_participant_arrived"
        self.ack_count_key = f"{self.prefix}:ack_count"
        self.closed_key = f"{self.prefix}:closed"
        self.unhealthy_count_key = f"{self.prefix}:unhealthy_count"
        self.peer_aborted_count_key = f"{self.prefix}:peer_aborted_count"

        # Initialize last_participant_arrived_key to 0 (open) if it doesn't exist
        # This key is always present and serves as the open/close indicator:
        #   0 = rendezvous is OPEN (accepting new participants)
        #   1 = rendezvous is CLOSED (training in progress, hot spares should wait)
        if not self.store.check([self.last_participant_arrived_key]):
            self.store.set(self.last_participant_arrived_key, "0".encode('utf-8'))

    def _assign_group_ranks(
        self,
        participants: List[Tuple[_NodeDesc, int]],
        prev_participants: Dict[_NodeDesc, int],
        min_nodes: int,
    ) -> Dict[_NodeDesc, int]:
        """Assign group ranks to participants, preserving previous assignments when possible.

        Args:
            participants: List of (node_desc, infra_rank) tuples
            prev_participants: Dictionary of previous round's node_desc -> group_rank mapping
            min_nodes: Minimum number of active nodes

        Returns:
            Dictionary of node_desc -> assigned_group_rank
        """
        if self.use_infra_group_rank:
            return self._assign_group_ranks_with_infra_rank(participants, min_nodes)

        # Original logic for non-infrastructure rank mode (arrival-based assignment)
        # First min_nodes arrivals are active (ranks 0 to min_nodes-1)
        # Later arrivals are standby (sequential ranks starting from min_nodes)
        # Note: len(participants) >= min_nodes is guaranteed by rendezvous completion logic

        result = {}
        active_count = min_nodes

        # Sort all participants by node_desc for deterministic assignment
        sorted_participants = sorted(participants, key=lambda x: x[0])

        # Pass 1: Try to preserve previous ranks for active participants (first min_nodes)
        free_ranks = set(range(active_count))
        for idx, (node_desc, _) in enumerate(sorted_participants):
            if idx < active_count:
                # Active participant - try to reuse previous rank
                prev_rank = prev_participants.get(node_desc, -1)
                if 0 <= prev_rank < active_count and prev_rank in free_ranks:
                    result[node_desc] = prev_rank
                    free_ranks.remove(prev_rank)
                else:
                    result[node_desc] = -1  # Assign later
            else:
                # Standby participant - sequential assignment
                result[node_desc] = idx

        # Pass 2: Assign free ranks to unassigned active participants
        if free_ranks:
            free_ranks = sorted(free_ranks)
            for idx, (node_desc, _) in enumerate(sorted_participants[:active_count]):
                if result[node_desc] == -1:
                    result[node_desc] = free_ranks.pop(0)

        standby_count = len(sorted_participants) - active_count
        log.debug(
            f"Assigned group_ranks by arrival order: "
            f"{active_count} active, {standby_count} standby"
        )

        return result

    def _assign_group_ranks_with_infra_rank(
        self,
        participants: List[Tuple[_NodeDesc, int]],
        min_nodes: int,
    ) -> Dict[_NodeDesc, int]:
        """Assign group ranks using infrastructure ranks with hardware failure resilience.

        Core principle: group_rank = infra_rank (strict deterministic mapping)
        Exception: Fill gaps in [0, min_nodes) caused by HW failures using spare nodes

        Example with HW failure:
            min_nodes=5, arrivals: infra_ranks [0, 1, 3, 4, 10, 11]  (rank 2 missing due to HW failure)
            - Node(infra=0) → group_rank=0  (direct mapping, primary active)
            - Node(infra=1) → group_rank=1  (direct mapping, primary active)
            - Node(infra=3) → group_rank=3  (direct mapping, primary active)
            - Node(infra=4) → group_rank=4  (direct mapping, primary active)
            - Node(infra=10) → group_rank=2 (promoted to fill gap at rank 2)
            - Node(infra=11) → group_rank=11 (direct mapping, unpromoted spare)

        Args:
            participants: List of (node_desc, infra_rank) tuples
            min_nodes: Minimum number of active nodes

        Returns:
            Dictionary of node_desc -> assigned_group_rank

        Raises:
            RuntimeError: If insufficient spare nodes to fill gaps in [0, min_nodes)
            ValueError: If duplicate infra_ranks detected
        """
        result = {}
        infra_ranks_seen = set()
        gaps = set(range(min_nodes))  # Start with all primary ranks as potential gaps
        spare_nodes = []  # Collect spare nodes during iteration

        # Single pass: Assign ranks, detect duplicates, collect spares, build gaps
        for node_desc, infra_rank in participants:
            # Validate infrastructure rank
            if infra_rank < 0:
                raise ValueError(
                    f"Invalid infrastructure rank {infra_rank} for participant {node_desc}. "
                    f"Expected non-negative integer from SLURM_PROCID or GROUP_RANK."
                )

            # Check for duplicate infra_ranks (deployment error)
            if infra_rank in infra_ranks_seen:
                raise RuntimeError(
                    f"Duplicate infrastructure rank {infra_rank} detected. "
                    f"This indicates a deployment error - each node must have a unique "
                    f"SLURM_PROCID or GROUP_RANK value."
                )
            infra_ranks_seen.add(infra_rank)

            # Default assignment: group_rank = infra_rank (direct mapping)
            result[node_desc] = infra_rank

            if infra_rank < min_nodes:
                gaps.discard(infra_rank)  # Remove from gaps as we see primary ranks
            else:
                spare_nodes.append((node_desc, infra_rank))

        # Log summary instead of per-participant logs to avoid spam with large participant counts
        primary_count = min_nodes - len(gaps)
        log.debug(
            f"Assigned group_ranks using infra_rank: "
            f"{primary_count} primary active, {len(spare_nodes)} spare, {len(gaps)} gaps"
        )

        # Handle spare nodes: fill gaps (if any) and ensure contiguous group_rank assignment
        if spare_nodes:
            # Sort spare nodes by infra_rank for deterministic promotion
            spare_nodes.sort(key=lambda x: x[1])

            # Sort gaps for deterministic processing
            gaps = sorted(gaps)

            if gaps:
                # Defensive check: This should never happen because rendezvous guarantees
                # total_participants >= min_nodes, which means spare_nodes >= gaps
                # Proof: P + S >= min_nodes => S >= min_nodes - P => S >= gaps
                assert len(gaps) <= len(spare_nodes), (
                    f"INTERNAL ERROR: Insufficient spare nodes to fill gaps. "
                    f"gaps={len(gaps)} at ranks {gaps}, spare_nodes={len(spare_nodes)}. "
                    f"This should never happen if rendezvous guarantees total_participants >= min_nodes."
                )

                # Promote spare nodes to fill gaps
                for gap_rank, (node_desc, original_infra_rank) in zip(gaps, spare_nodes):
                    result[node_desc] = gap_rank
                    log.warning(
                        f"PROMOTED spare node {node_desc} (infra_rank={original_infra_rank}) to "
                        f"group_rank={gap_rank} to fill gap caused by hardware failure"
                    )
                # Note: Unpromoted spare nodes keep their original infra_rank as group_rank
                # They were already assigned result[node_desc] = infra_rank in the first pass

        return result

    def _get_unhealthy_count(self) -> int:
        """Get the current unhealthy node count.

        Returns:
            The number of unhealthy nodes reported so far, or 0 if the key doesn't exist
        """
        if not self.store.check([self.unhealthy_count_key]):
            return 0

        unhealthy_count_bytes = self.store.get(self.unhealthy_count_key)
        return int(unhealthy_count_bytes.decode('utf-8'))

    def _increment_peer_aborted_count(self) -> int:
        """Increment the peer aborted count to signal a restart.

        This is called by a launcher when it detects local worker failure and decides
        to restart, notifying other healthy nodes to restart as well for faster
        failure propagation.

        Returns:
            The new peer aborted count after incrementing
        """
        new_count = self.store.add(self.peer_aborted_count_key, 1)
        return new_count

    def _get_peer_aborted_count(self) -> int:
        """Get the current peer aborted count.

        This count tracks how many peers have detected local worker failures and
        decided to restart, enabling faster failure propagation across the cluster.

        Returns:
            The number of peers that have aborted so far, or 0 if the key doesn't exist
        """
        if not self.store.check([self.peer_aborted_count_key]):
            return 0

        peer_aborted_count_bytes = self.store.get(self.peer_aborted_count_key)
        return int(peer_aborted_count_bytes.decode('utf-8'))

    def _check_timeout_and_closure(self, node_desc: _NodeDesc) -> None:
        """Check for early closure and timeout, raising appropriate exceptions if detected.

        Args:
            node_desc: Node descriptor for logging

        Raises:
            RendezvousClosedError: If rendezvous was closed
            RendezvousTimeoutError: If rendezvous has timed out
        """
        # Check for early closure
        if self.is_closed():
            msg = f"The node '{node_desc}' detected that rendezvous was closed"
            log.info(msg)
            raise RendezvousClosedError(msg)

        # Check for timeout
        elapsed = time.monotonic() - self._rendezvous_start_time
        if elapsed > self.join_timeout_seconds:
            msg = (
                f"The node '{node_desc}' rendezvous has timed out after "
                f"{elapsed:.2f} seconds (timeout: {self.join_timeout_seconds}s)."
            )
            log.error(msg)
            raise RendezvousTimeoutError(msg)

    def _wait_for_rendezvous_open(self, node_desc: _NodeDesc) -> None:
        """Step 0: Wait if rendezvous is closed. Hot spares will wait here.

        This prevents hot spares that arrive late from disrupting ongoing training.
        The rendezvous is considered:
        - OPEN (value=0): Accepting new participants for a new rendezvous round
        - CLOSED (value=1): Training in progress, wait for next round

        Args:
            node_desc: Node descriptor for logging

        Raises:
            RendezvousClosedError: If rendezvous is explicitly closed (not just waiting)

        Note:
            This wait does NOT timeout unless the rendezvous is explicitly closed.
            Hot spares can wait indefinitely until a failure opens a new round.

            DEADLOCK PREVENTION:
            If this node previously tried to open but was deferred (because arrived_count_key
            existed), it will retry opening periodically. This prevents deadlock where:
            1. Node fails after training starts
            2. Tries to open but defers (Step 3b in progress)
            3. Store host clears keys (slow)
            4. Node stuck waiting, but arrived_count_key now gone
            Without retry, no one would know to open for this node.
        """
        wait_count = 0
        logged_waiting = False  # Track if we've logged the waiting message

        while True:
            # Check for explicit closure (permanent shutdown)
            if self.is_closed():
                msg = f"The node '{node_desc}' detected that rendezvous was closed"
                log.info(msg)
                raise RendezvousClosedError(msg)

            # Read the open/close indicator
            # The key is always present (initialized in __init__)
            value_bytes = self.store.get(self.last_participant_arrived_key)
            value = int(value_bytes.decode('utf-8'))

            if value == 0:
                # Rendezvous is open, can proceed
                log.debug(
                    f"[{node_desc}] [Step 0] Rendezvous is open (value=0), proceeding to join"
                )
                break

            # value == 1: Rendezvous is closed (training in progress)
            # Log once when we first start waiting, then every 60 seconds
            if not logged_waiting:
                log.info(
                    f"[{node_desc}] [Step 0] Rendezvous closed (training in progress), waiting..."
                )
                logged_waiting = True
            elif wait_count % 60 == 0:  # Log every 60 seconds
                log.debug(
                    f"[{node_desc}] [Step 0] Still waiting for rendezvous to open "
                    f"(waited {wait_count} seconds)"
                )

            # Retry opening every 10 seconds ONLY if we previously attempted to open
            # This distinguishes between:
            # - Failed nodes that tried to open but were deferred → SHOULD retry
            # - Hot spares that never tried to open → SHOULD NOT retry (would disrupt training!)
            wait_count += 1
            if self._attempted_open and wait_count % 10 == 0:  # Every 10 seconds
                log.debug(
                    f"[{node_desc}] [Step 0] Retrying open_rendezvous() "
                    f"(this node previously attempted to open and was deferred)"
                )
                self.open_rendezvous()
                # If open succeeds, value will be 0 on next iteration and we'll break
                # If still deferred, we keep waiting

            time.sleep(1.0)  # Poll every 1 second

    def perform_rendezvous(
        self, node_desc: _NodeDesc, min_nodes: int, max_nodes: int, last_call_timeout: timedelta
    ) -> Tuple[int, int]:
        """Perform the complete rendezvous process: join, wait for completion, acknowledge, and get rank.

        DESIGN RATIONALE:
        This atomic barrier-based rendezvous design balances flexibility with convergence guarantees:

        1. FLEXIBILITY: We use last_call_timeout (not max_nodes) as completion criteria because:
           - Future hot-fix scenarios may need to exclude broken participants without failing
           - We cannot wait for max_nodes (active + standby) as this would block legitimate completions
           - The system needs to be resilient to partial failures while maintaining progress

        2. CONVERGENCE: The rendezvous will complete when either:
           - max_nodes is reached (immediate completion), OR
           - min_nodes is reached AND last_call_timeout expires (graceful completion)

        3. NEW COMER HANDLING:
           - New comers arriving during active rendezvous participate in the current round
           - New comers arriving after completion trigger the next rendezvous round
           - All existing participants detect new comers and restart to join the new round
           - This ensures eventual convergence with the new comer

        4. RACE CONDITION MITIGATION:
           - The last_call_timeout provides a grace period for nodes that are restarting
           - This prevents premature completion when nodes are in the process of joining
           - The timeout balances responsiveness with inclusion of restarting nodes

        5. HOT SPARE HANDLING (Step 0):
           - Hot spares arriving after training starts will wait at Step 0
           - They wait until a failure opens the rendezvous (value=0)
           - This prevents disruption of ongoing training

        Args:
            node_desc: Node descriptor for this participant
            min_nodes: Minimum number of nodes required for training to proceed
            max_nodes: Maximum number of nodes allowed (active + standby)
            last_call_timeout: Grace period after min_nodes reached to allow restarting nodes to join

        Returns:
            Tuple of (group_rank, total_participants)
        """
        # Step 0: Wait if rendezvous is closed (training in progress)
        # Hot spares arriving late will wait here until a failure opens a new round
        # Note: This also checks for explicit closure (is_closed()), no need to check again
        self._wait_for_rendezvous_open(node_desc)

        # Record start time for timeout monitoring
        # Start timing AFTER Step 0 completes, since hot spares may wait indefinitely at Step 0
        self._rendezvous_start_time = time.monotonic()

        # Step 1: Join the rendezvous and get unique identifier
        self._arrived_count = self.store.add(self.arrived_count_key, 1)

        # Check if we exceed max_nodes (can happen due to race conditions or user misconfiguration)
        if self._arrived_count > max_nodes:
            msg = (
                f"Maximum number of nodes ({max_nodes}) exceeded. "
                f"Participant count: {self._arrived_count}. "
                f"This is likely a configuration error - please check max_nodes setting."
            )
            log.error(f"[{node_desc}] {msg}")
            # Set closed to notify other nodes before exiting
            self.set_closed()
            raise RendezvousClosedError(msg)

        # Determine infrastructure rank
        infra_rank = -1
        if self.use_infra_group_rank:
            # Try SLURM_PROCID first (set by SLURM), then fall back to GROUP_RANK (set by launcher)
            infra_rank_str = os.getenv('SLURM_PROCID', os.getenv('GROUP_RANK', '-1'))
            infra_rank = int(infra_rank_str)
            if infra_rank < 0:
                raise ValueError(
                    "use_infra_group_rank is enabled but neither SLURM_PROCID nor GROUP_RANK "
                    "environment variable is set. Please set one of these environment variables "
                    "or disable use_infra_group_rank."
                )
            log.debug(f"[{node_desc}] Using infrastructure rank {infra_rank} from environment")

        # Store participant information in arrived_<count> key using the unique identifier
        arrived_key = f"{self.prefix}:arrived_{self._arrived_count}"
        participant_data = RendezvousParticipantInfo.pack(node_desc, infra_rank)
        self.store.set(arrived_key, participant_data)

        # Set initial group rank (unassigned)
        rank_key = f"{self.prefix}:arrived_{self._arrived_count}_group_rank"
        # Initially unassigned - use format "unassigned,0" for consistency
        self.store.set(rank_key, f"{GroupRankStatus.UNASSIGNED.value},0".encode('utf-8'))

        log.debug(
            f"[{node_desc}] [Step 1] Joined rendezvous with arrived_count={self._arrived_count}"
        )

        # Step 2: Wait for rendezvous completion
        last_call_deadline = None
        if self._arrived_count >= min_nodes:
            last_call_deadline = datetime.utcnow() + last_call_timeout

        while True:
            # Check for early closure and timeout
            self._check_timeout_and_closure(node_desc)

            # STORE HOST: Check if too many nodes are unhealthy (early termination condition)
            # If unhealthy_count > max_nodes - min_nodes, then it's mathematically impossible
            # to complete the rendezvous with min_nodes participants
            if self.is_store_host:
                unhealthy_count = self._get_unhealthy_count()
                if unhealthy_count > (max_nodes - min_nodes):
                    msg = (
                        f"Rendezvous cannot complete: {unhealthy_count} unhealthy nodes detected, "
                        f"max possible healthy nodes = {max_nodes - unhealthy_count} < {min_nodes} required. "
                        f"Closing rendezvous to terminate the job."
                    )
                    log.error(msg)
                    self.set_closed()
                    # Continue to next iteration to detect closure immediately.
                    continue

            # Check if rendezvous is already complete
            # IMPORTANT: We check the VALUE, not just existence, since the key is always present
            # Value "1" means complete, value "0" means open/in-progress
            value_bytes = self.store.get(self.last_participant_arrived_key)
            value = int(value_bytes.decode('utf-8'))
            if value == 1:
                log.debug(
                    f"[{node_desc}] [Step 2] Detected rendezvous completion (last_participant_arrived_key=1)"
                )
                break

            # Check if we should mark completion now
            # DESIGN NOTE: We complete on last_call_timeout (not max_nodes) to support:
            # 1. Hot-fix scenarios where broken participants are excluded without failing the job
            # 2. Flexibility in participant count while ensuring convergence
            # 3. Grace period for restarting nodes to join before completion
            should_complete = False

            if self._arrived_count >= max_nodes:
                # Max nodes reached - immediate completion
                should_complete = True
            elif (
                self._arrived_count >= min_nodes
                and last_call_deadline
                and datetime.utcnow() >= last_call_deadline
            ):
                # Min nodes reached and grace period expired - graceful completion
                # This allows the system to proceed even if not all potential nodes have joined
                should_complete = True

            if should_complete:
                # Mark rendezvous as complete
                self.store.set(self.last_participant_arrived_key, "1".encode('utf-8'))
                log.debug(
                    f"[{node_desc}] [Step 2] Rendezvous marked as complete with arrived_count={self._arrived_count}"
                )
                break

            # Small delay before next check
            time.sleep(0.1)

        # Step 3: Perform two-step acknowledge phase
        # Step 3a: All participants acknowledge completion
        ack_count = self.store.add(self.ack_count_key, 1)
        log.debug(f"[{node_desc}] [Step 3a] Acknowledged completion, ack_count={ack_count}")

        # Step 3b: TCPStore host participant waits for all acknowledgments, assigns ranks, and clears keys
        if self.is_store_host:
            while True:
                # Check for early closure and timeout
                self._check_timeout_and_closure(node_desc)

                current_count = int(self.store.get(self.ack_count_key))
                # arrived_count_key is guaranteed to exist since we're in perform_rendezvous()
                total_participants = int(self.store.get(self.arrived_count_key))
                if current_count >= total_participants:
                    log.debug(
                        f"[{node_desc}] [Step 3b] All {total_participants} participants acknowledged (ack_count={current_count}), proceeding to clear keys and assign ranks"
                    )

                    # Clear barrier keys first to prevent false positives in launcher's
                    # num_nodes_waiting() detection. If arrived_count_key persists after
                    # participants return to training, launcher may incorrectly detect a
                    # new rendezvous and trigger unnecessary restarts.
                    self._clear_barrier_keys(node_desc)

                    # Assign group ranks after clearing keys
                    # New comers are blocked at Step 0 by closed rendezvous, so no race condition
                    self.assign_group_ranks(min_nodes, max_nodes, total_participants, node_desc)
                    break

                time.sleep(0.1)
        else:
            # Non-first participants just wait for rank assignment
            pass

        # Step 4: Wait for group rank assignment
        log.debug(f"[{node_desc}] [Step 4] Waiting for group rank assignment")
        while True:
            # Check for early closure and timeout
            self._check_timeout_and_closure(node_desc)

            rank_value_bytes = self.store.get(rank_key)
            rank_value = rank_value_bytes.decode('utf-8')

            # Parse the combined rank value: "group_rank,total_participants"
            try:
                rank_str, total_participants_str = rank_value.split(',', 1)
                rank = int(rank_str)
                total_participants = int(total_participants_str)
            except (ValueError, AttributeError) as e:
                raise RuntimeError(
                    f"[{node_desc}] Failed to parse rank value '{rank_value}': {e}. "
                    f"Expected format 'group_rank,total_participants' but got malformed data."
                )

            # Check if rank has been assigned (not unassigned)
            if rank != GroupRankStatus.UNASSIGNED.value:
                log.debug(
                    f"[{node_desc}] [Step 4] Received group rank {rank}, total participants {total_participants}"
                )
                # Reset the attempted_open flag after successful rendezvous completion
                # This ensures the flag only applies to the current rendezvous attempt
                # On the next rendezvous, if this node is late, it should behave like a hot spare
                self._attempted_open = False
                return rank, total_participants

            # Delay before next check
            time.sleep(1)

    def get_all_participants(self, total_participants: int) -> List[Tuple[_NodeDesc, int]]:
        """Get all participants that have arrived using multi_get.

        Args:
            total_participants: Total number of participants

        Returns:
            List of tuples: (node_desc, infra_rank)
        """
        arrived_count = total_participants

        # Prepare keys for multi_get
        participant_keys = [f"{self.prefix}:arrived_{i}" for i in range(1, arrived_count + 1)]

        # Use multi_get to fetch all data at once
        participant_data_list = self.store.multi_get(participant_keys)

        # Unpack participant information
        participants = []
        for i in range(arrived_count):
            if participant_data_list[i]:
                try:
                    # Handle bytes to string conversion
                    participant_data = participant_data_list[i].decode('utf-8')
                    node_desc, infra_rank = RendezvousParticipantInfo.unpack(participant_data)
                    participants.append((node_desc, infra_rank))
                except Exception as e:
                    log.warning(f"Failed to unpack participant data for arrived_{i+1}: {e}")

        return participants

    def _clear_barrier_keys(self, node_desc: _NodeDesc):
        """Clear main barrier keys to prepare for next rendezvous round.

        Note: We do NOT clear last_participant_arrived_key because it serves as the
        open/close indicator for the rendezvous. It remains set to 1 (closed) during
        training and is reset to 0 (open) by the launcher when a failure is detected.

        This method is called by the last participant to acknowledge in Step 3b, BEFORE
        rank assignment. This ensures all participants are still waiting and cannot
        start the next cycle yet, making it safe to clear the global counters.
        """
        # Clear main keys - individual arrived_<count> keys don't need clearing
        # DO NOT clear last_participant_arrived_key - it indicates open/close state
        keys_to_clear = [
            self.arrived_count_key,
            self.ack_count_key,
            self.unhealthy_count_key,  # Clear unhealthy counter for next round
            self.peer_aborted_count_key,  # Clear peer aborted counter for next round
        ]

        # Delete main keys
        for key in keys_to_clear:
            try:
                self.store.delete_key(key)
            except Exception as e:
                log.debug(f"[{node_desc}] Failed to delete key {key}: {e}")

    def assign_group_ranks(
        self, min_nodes: int, max_nodes: int, total_participants: int, node_desc: _NodeDesc
    ) -> bool:
        """Assign group ranks to all participants while preserving previous assignments. Called by Rank 0 (TCPStore host).

        Args:
            min_nodes: Minimum number of active participants
            max_nodes: Maximum number of participants allowed
            total_participants: Total number of participants (passed to avoid race condition)
        """
        all_participants = self.get_all_participants(total_participants)
        # Assert that we have participants - if arrived_count > 0, we should have participants
        assert (
            len(all_participants) > 0
        ), f"Expected participants but got empty list. total_participants={total_participants}"
        assert (
            len(all_participants) == total_participants
        ), f"Expected {total_participants} participants, got {len(all_participants)}"

        # Ensure we don't exceed max_nodes
        if total_participants > max_nodes:
            # This indicates a deployment error - fail fast with clear message
            raise RuntimeError(
                f"Total participants ({total_participants}) exceeds max_nodes ({max_nodes}). "
                f"This indicates a deployment/configuration error. Common causes:\n"
                f"  - SLURM is launching more instances than configured (check SLURM job configuration)\n"
                f"  - Multiple ft_launcher processes running on the same node\n"
                f"  - Mismatch between --max-nodes setting and actual node count\n"
                f"Please verify your deployment configuration and ensure max_nodes matches "
                f"the actual number of nodes being launched."
            )

        assigned_group_ranks = self._assign_group_ranks(
            all_participants, self._prev_participants, min_nodes
        )

        # Store the assigned ranks and total participants in the store
        for i, (node_desc_item, infra_rank) in enumerate(all_participants):
            rank_key = f"{self.prefix}:arrived_{i+1}_group_rank"
            assigned_group_rank = assigned_group_ranks.get(node_desc_item, -1)

            # Ensure every participant gets a valid rank assignment
            if assigned_group_rank == -1:
                raise RuntimeError(
                    f"Failed to assign group rank to participant {node_desc_item}. "
                    f"This should never happen - all participants should be assigned ranks."
                )

            # Store both group_rank and total_participants in the rank key
            # Format: "group_rank,total_participants"
            rank_value = f"{assigned_group_rank},{total_participants}"
            self.store.set(rank_key, rank_value.encode('utf-8'))

        # Save current participants for next round
        self._prev_participants = assigned_group_ranks.copy()

        log.debug(
            f"[{node_desc}] [Step 3b] Assigned group ranks to {len(assigned_group_ranks)} participants, preserving previous assignments"
        )

    def is_closed(self) -> bool:
        """Check if rendezvous is closed."""
        try:
            return self.store.check([self.closed_key])
        except Exception:
            return False

    def set_closed(self):
        """Mark rendezvous as closed."""
        try:
            self.store.set(self.closed_key, "1".encode('utf-8'))
        except Exception as e:
            log.error(f"Failed to set closed: {e}")

    def open_rendezvous(self):
        """Open rendezvous for new participants to join (typically after failure detection).

        This is called by the launcher when it detects a worker failure and needs to
        restart. Setting last_participant_arrived_key to 0 signals to all participants
        (including hot spares waiting at Step 0) that a new rendezvous round can begin.

        RACE CONDITION PROTECTION:
        We check if a rendezvous is currently in progress or being finalized.
        If arrived_count_key exists, it means:
        - Either a rendezvous is actively in progress (Step 1-2), OR
        - Step 3b is in progress but hasn't cleared the keys yet
        In this case, we DO NOT modify last_participant_arrived_key to avoid
        racing with the active rendezvous.

        BEHAVIOR AFTER DEFER:
        The calling node will proceed to Step 0 and check last_participant_arrived_key:
        - If value=0 (rendezvous still open/joining), node can join the current rendezvous
        - If value=1 (rendezvous complete):
          * If this node called open_rendezvous() → will retry opening every 10 seconds
          * If this node never called open_rendezvous() (hot spare) → will wait passively
        """
        # Mark that this node attempted to open (for retry logic in Step 0)
        self._attempted_open = True

        # Check if a rendezvous is in progress or being finalized
        # If arrived_count_key exists, it means participants are joining (Step 1) or
        # finalizing (Step 3b before clearing). The key only exists with value >= 1.
        if self.store.check([self.arrived_count_key]):
            log.debug(
                "open_rendezvous() deferred - rendezvous in progress. "
                "Not modifying last_participant_arrived_key to avoid race with active rendezvous. "
                "The node may still join the current rendezvous if it's still open (value=0)."
            )
            # Don't modify last_participant_arrived_key - let the current rendezvous manage it
            # The calling node will check the value at Step 0:
            # - If value=0 (still joining), the node can join the current rendezvous
            # - If value=1 (completed), the node will wait for the next round
            return

        # Safe to open - no rendezvous in progress
        self.store.set(self.last_participant_arrived_key, "0".encode('utf-8'))
        log.debug(f"Opened rendezvous for new round (set {self.last_participant_arrived_key}=0)")


class FtRendezvousBarrierHandler(RendezvousHandler):
    """Represent a handler that sets up a rendezvous among a set of nodes using barrier-based coordination."""

    # Static
    _node_desc_generator = _NodeDescGenerator()

    _this_node: _NodeDesc
    _settings: RendezvousSettings
    _backend_name: str
    _store: Store
    _barrier_state: _RendezvousBarrierState
    _worker_group: Optional[Any] = None  # Store reference to worker group

    @classmethod
    def from_backend(
        cls,
        run_id: str,
        store: Store,
        backend: Any,  # We don't use the backend in this implementation
        min_nodes: int,
        max_nodes: int,
        local_addr: Optional[str] = None,
        timeout: Optional[RendezvousTimeout] = None,
        is_store_host: bool = False,
        use_infra_group_rank: bool = True,
        enable_nic_healthcheck: bool = False,
        link_state_path_template: Optional[str] = None,
    ):
        """Create a new :py:class:`FtRendezvousBarrierHandler`.

        Args:
            run_id:
                The run id of the rendezvous.
            store:
                The C10d store to return as part of the rendezvous.
            backend:
                The backend (not used in this implementation).
            min_nodes:
                The minimum number of nodes to admit to the rendezvous.
            max_nodes:
                The maximum number of nodes to admit to the rendezvous.
            local_addr:
                The local node address.
            timeout:
                The timeout configuration of the rendezvous.
            is_store_host:
                Whether this node is the TCPStore host.
            use_infra_group_rank:
                Whether to use infrastructure group rank for rank assignment.
            enable_nic_healthcheck:
                Whether to enable all NIC link state health check before rendezvous.
            link_state_path_template:
                Template path for NIC link state files.
        """
        # We associate each handler instance with a unique node descriptor.
        node = cls._node_desc_generator.generate(local_addr)

        settings = RendezvousSettings(
            run_id,
            min_nodes,
            max_nodes,
            timeout or RendezvousTimeout(),
            keep_alive_interval=timedelta(seconds=5),
            keep_alive_max_attempt=3,
            use_infra_group_rank=use_infra_group_rank,
        )

        return cls(
            node,
            settings,
            "c10d",
            store,
            is_store_host,
            enable_nic_healthcheck=enable_nic_healthcheck,
            link_state_path_template=link_state_path_template,
        )

    def __init__(
        self,
        node: _NodeDesc,
        settings: RendezvousSettings,
        backend_name: str,
        store: Store,
        is_store_host: bool = False,
        enable_nic_healthcheck: bool = False,
        link_state_path_template: Optional[str] = None,
    ) -> None:
        if not settings.run_id:
            raise ValueError("The run id must be a non-empty string.")

        if settings.min_nodes < 1:
            raise ValueError(
                f"The minimum number of nodes ({settings.min_nodes}) must be greater than zero."
            )

        if settings.max_nodes < settings.min_nodes:
            raise ValueError(
                f"The maximum number of nodes ({settings.max_nodes}) must be greater than or equal "
                f"to the minimum number of nodes ({settings.min_nodes})."
            )

        self._this_node = node
        self._settings = settings
        self._backend_name = backend_name
        self._store = store
        self._barrier_state = _RendezvousBarrierState(
            store,
            settings.run_id,
            is_store_host,
            settings.timeout.join.total_seconds(),
            settings.use_infra_group_rank,
        )
        self._assigned_rank = None
        self._world_size = None

        self._ranks_connector = IpcConnector(FT_LAUNCHER_IPC_SOCKET)
        self._ranks_connector.start_receiving()

        # Store NIC health check configuration
        self._enable_nic_healthcheck = enable_nic_healthcheck
        self._link_state_path_template = link_state_path_template

        # Initialize NIC link state health checker (single instance to maintain baseline)
        self._nic_link_state_checker = None
        if self._enable_nic_healthcheck:
            self._nic_link_state_checker = NicLinkStateHealthCheck(
                link_state_path_template=self._link_state_path_template
            )

    def set_worker_group(self, worker_group: Any) -> None:
        """Set the worker group reference for this handler."""
        self._worker_group = worker_group

    def _record(
        self,
        message: str,
        node_state: NodeState = NodeState.RUNNING,
        rank: Optional[int] = None,
    ) -> None:
        construct_and_record_rdzv_event(
            name=f"{self.__class__.__name__}.{get_method_name()}",
            run_id=self._settings.run_id,
            message=message,
            node_state=node_state,
            hostname=self._this_node.addr,
            pid=self._this_node.pid,
            local_id=self._this_node.local_id,
            rank=rank,
        )

    @property
    def settings(self) -> RendezvousSettings:
        """Get the settings of the rendezvous."""
        return self._settings

    def get_backend(self) -> str:
        """See base class."""
        return self._backend_name

    @property
    def use_agent_store(self) -> bool:
        """See base class."""
        return False

    def _run_health_check(self, health_checker, check_name: str, failure_message: str) -> None:
        """Helper method to run a health check with consistent error handling.

        Args:
            health_checker: Health checker instance to call
            check_name: Name of the health check (for logging)
            failure_message: Error message to use if health check fails
        """
        try:
            if not health_checker():
                self._barrier_state.store.add(self._barrier_state.unhealthy_count_key, 1)
                log.error(f"{check_name} failed for node {self._this_node}: {failure_message}")
                raise UnhealthyNodeException(failure_message)
        except UnhealthyNodeException:
            raise
        except Exception as e:
            self._barrier_state.store.add(self._barrier_state.unhealthy_count_key, 1)
            log.error(f"Unexpected error during {check_name} for node {self._this_node}: {str(e)}")
            raise UnhealthyNodeException(str(e)) from e

    def ensure_node_is_healthy(self) -> None:
        """Perform GPU and NIC link state health checks for this node."""
        # Record the health check message
        msg = f"Checking health status of {self._this_node}."
        self._record(message=msg)

<<<<<<< HEAD
        # Perform GPU and Node health checks
        health_checker = GPUHealthCheck()
        nodehealth_checker = get_node_health_check()
        try:
            health_status = health_checker()
            # If no endpoint specified and no global instance, skip node health check (treat as healthy)
            nodehealth_status = nodehealth_checker() if nodehealth_checker is not None else True
        except Exception as e:
            # Unexpected error during health check
            self._barrier_state.store.add(self._barrier_state.unhealthy_count_key, 1)
            log.error(f"Unexpected error during health check for node {self._this_node}: {str(e)}")
            raise UnhealthyNodeException(str(e)) from e

        if not health_status:
            # Health check failed
            self._barrier_state.store.add(self._barrier_state.unhealthy_count_key, 1)
            log.error(f"Health check failed for node {self._this_node}: Node has an unhealthy GPU.")
            raise UnhealthyNodeException(f"Node {self._this_node} has an unhealthy GPU.")
        if not nodehealth_status:
            # Infra node health check failed
            self._barrier_state.store.add(self._barrier_state.unhealthy_count_key, 1)
            log.error(
                f"Health check failed for node {self._this_node}: Node health check reported unhealthy."
            )
            raise UnhealthyNodeException(f"Node {self._this_node} failed node health check.")
=======
        # Perform GPU health check
        self._run_health_check(
            GPUHealthCheck(), "GPU health check", f"Node {self._this_node} has an unhealthy GPU."
        )

        # Perform NIC link state health check if enabled
        if self._nic_link_state_checker is not None:
            self._run_health_check(
                self._nic_link_state_checker,
                "NIC link state health check",
                f"Node {self._this_node} has unhealthy NIC link(s).",
            )
>>>>>>> 6def7aa5

    def handle_control_requests_from_rank(self) -> None:
        """Check control messages received from local ranks."""
        # Check control messages received from local ranks
        excl_this_node = False
        shutdown_workload = False
        for rank, req in self._ranks_connector.fetch_received():
            log.error(f"Received request from rank={rank}: req={req}")
            if req.action == WorkloadAction.ExcludeThisNode:
                excl_this_node = True
            if req.action == WorkloadAction.ShutdownWorkload:
                shutdown_workload = True
        if shutdown_workload:
            self._close()
        if excl_this_node:
            # Report unhealthy to the store before raising exception
            self._barrier_state.store.add(self._barrier_state.unhealthy_count_key, 1)
            raise UnhealthyNodeException(
                f"Node {self._this_node} is excluded from the training due to an user request."
            )

    def _perform_rendezvous(self) -> None:
        """Perform the complete rendezvous process."""
        # Perform complete rendezvous process
        group_rank, total_participants = self._barrier_state.perform_rendezvous(
            self._this_node,
            self._settings.min_nodes,
            self._settings.max_nodes,
            self._settings.timeout.last_call,
        )

        # Store the assigned rank and world size
        self._assigned_rank = group_rank

        # World size should be the total number of participants (active + standby)
        # This represents the total number of groups in the distributed system
        # PyTorch will calculate global_world_size = sum of local_world_size across all groups
        # Standby participants will report local_world_size = 0
        self._world_size = total_participants

        if group_rank == GroupRankStatus.UNASSIGNED.value:
            log.warning("Failed to get group rank assignment, but continuing")
        elif group_rank >= self._settings.min_nodes:
            log.info(f"Node {self._this_node} is in standby mode (rank {group_rank})")
        else:
            log.info(f"Node {self._this_node} assigned group rank {group_rank}")

    def next_rendezvous(self) -> Union[RendezvousInfo, Tuple[Store, int, int]]:
        """See base class.

        Returns:
            RendezvousInfo object if supported by PyTorch version,
            otherwise tuple of (store, rank, world_size)
        """

        msg = (
            f"The node '{self._this_node}' attempts to join the next round of the rendezvous "
            f"'{self._settings.run_id}'."
        )
        self._record(message=msg)
        log.info(msg)

        # Record rendezvous start event
        rendezvous_start_event_id = record_profiling_event(
            ProfilingEvent.RENDEZVOUS_STARTED,
            node_id=self._this_node,
        )

        try:
            # Check node health and control requests before starting rendezvous
            self.ensure_node_is_healthy()
            self.handle_control_requests_from_rank()

            # Perform the complete rendezvous process
            self._perform_rendezvous()

            # Use stored rank and world size
            rank = self._assigned_rank
            world_size = self._world_size
            store = self._get_store()

            # If this is a standby participant, modify the worker group's local_world_size
            if self._worker_group is not None and rank >= self._settings.min_nodes:
                # This is a standby participant, set local_world_size to 0
                self._worker_group.spec.local_world_size = 0
                log.info(f"Set local_world_size to 0 for standby participant with rank {rank}")

        except Exception as e:
            self._record(
                message=f"{type(e).__name__}: {str(e)}",
                node_state=NodeState.FAILED,
            )
            raise

        msg = (
            f"The node '{self._this_node}' has joined the rendezvous "
            f"'{self._settings.run_id}' as rank {rank} in a world of size "
            f"{world_size}."
        )
        self._record(message=msg, rank=rank)
        log.info(msg)

        # Record rendezvous completion event
        rendezvous_completion_event_id = record_profiling_event(
            ProfilingEvent.RENDEZVOUS_COMPLETED,
            node_id=self._this_node,
        )

        # Use RendezvousInfo if available (newer PyTorch versions >= 2.4.0)
        # Fall back to tuple format if RendezvousInfo is not supported
        if _RENDEZVOUS_INFO_AVAILABLE:
            # TCPStore sharing is disabled, TORCH_DISABLE_SHARE_RDZV_TCP_STORE=1.
            # Handle backward compatibility for RendezvousStoreInfo.build
            try:
                bootstrap_store_info = RendezvousStoreInfo.build(
                    rank, store, local_addr=self._this_node.addr
                )
            except TypeError:
                # For older PyTorch versions (<= 2.5.1), local_addr parameter is not supported
                bootstrap_store_info = RendezvousStoreInfo.build(rank, store)
            return RendezvousInfo(
                store,
                rank,
                world_size,
                bootstrap_store_info,
            )
        else:
            # RendezvousInfo not supported, use tuple format
            log.debug("RendezvousInfo not available, using tuple format")
            return store, rank, world_size

    def is_closed(self) -> bool:
        """See base class."""
        try:
            return self._barrier_state.is_closed()
        except Exception as e:
            self._record(
                message=f"{type(e).__name__}: {str(e)}",
                node_state=NodeState.FAILED,
            )
            raise

    def set_closed(self) -> None:
        """See base class."""
        try:
            self._close()
        except Exception as e:
            self._record(
                message=f"{type(e).__name__}: {str(e)}",
                node_state=NodeState.FAILED,
            )
            raise

    def num_nodes_waiting(self) -> int:
        """See base class."""
        # Return the arrived count as the number of nodes waiting
        if not self._barrier_state.store.check([self._barrier_state.arrived_count_key]):
            return 0

        arrived_count_bytes = self._barrier_state.store.get(self._barrier_state.arrived_count_key)
        arrived_count_str = arrived_count_bytes.decode('utf-8')
        return int(arrived_count_str)

    def remove_this_node(self):
        raise NotImplementedError("Not implemented")

    def num_nodes(self) -> int:
        raise NotImplementedError("Not implemented")

    def round(self) -> int:
        raise NotImplementedError("Not implemented")

    def get_run_id(self) -> str:
        """See base class."""
        return self._settings.run_id

    def shutdown(self) -> bool:
        """See base class."""
        try:
            self._close()
            return True
        except RendezvousError as ex:
            msg = (
                f"The node '{self._this_node}' has failed to shutdown the rendezvous "
                f"'{self._settings.run_id}' due to an error of type {type(ex).__name__}."
            )
            self._record(message=msg, node_state=NodeState.FAILED)
            log.warning(msg)
            return False
        except Exception as e:
            self._record(
                message=f"{type(e).__name__}: {str(e)}",
                node_state=NodeState.FAILED,
            )
            raise

    def _close(self) -> None:
        """Close the rendezvous."""
        self._barrier_state.set_closed()

        msg = f"The node '{self._this_node}' has closed the rendezvous '{self._settings.run_id}'."
        self._record(message=msg, node_state=NodeState.SUCCEEDED)
        log.info(msg)

    def _get_store(self) -> Store:
        """Get the store for this rendezvous."""
        key_prefix = f"torch.rendezvous.{self._settings.run_id}.0"

        return PrefixStore(key_prefix, self._store)


def _get_timeout(params: RendezvousParameters, key: str) -> Optional[timedelta]:
    timeout = params.get_as_int(key + "_timeout")
    if timeout is None:
        return None
    return timedelta(seconds=timeout)


def create_handler(
    store: Store, backend: Any, params: RendezvousParameters
) -> FtRendezvousBarrierHandler:
    """Create a new :py:class:`FtRendezvousBarrierHandler` from the specified parameters.

    Args:
        store:
            The C10d store to return as part of the rendezvous.
        backend:
            The backend (not used in this implementation).

    +-------------------+------------------------------------------------------+
    | Parameter         | Description                                          |
    +===================+======================================================+
    | join_timeout      | The total time, in seconds, within which the         |
    |                   | rendezvous is expected to complete. Defaults to 600  |
    |                   | seconds.                                             |
    +-------------------+------------------------------------------------------+
    | last_call_timeout | An additional wait amount, in seconds, before        |
    |                   | completing the rendezvous once the minimum number of |
    |                   | nodes has been reached. Defaults to 30 seconds.      |
    +-------------------+------------------------------------------------------+
    | close_timeout     | The time, in seconds, within which the rendezvous is |
    |                   | expected to close after a call to                    |
    |                   | :py:meth:`RendezvousHandler.set_closed` or           |
    |                   | :py:meth:`RendezvousHandler.shutdown`. Defaults to   |
    |                   | 30 seconds.                                          |
    +-------------------+------------------------------------------------------+
    | use_infra_group_  | Whether to use infrastructure group rank for rank    |
    | rank              | assignment. Defaults to True.                        |
    +-------------------+------------------------------------------------------+
    | enable_nic_       | Whether to enable NIC link state health check before |
    | healthcheck       | rendezvous. Defaults to False.                       |
    +-------------------+------------------------------------------------------+
    | link_state_path_  | Template path for NIC link state files. Should       |
    | template          | contain {nic} placeholder. Defaults to None (uses    |
    |                   | default path /sys/class/infiniband/{nic}/ports/1/    |
    |                   | state).                                              |
    +-------------------+------------------------------------------------------+
    """
    try:
        timeout = RendezvousTimeout(
            _get_timeout(params, "join"),
            _get_timeout(params, "last_call"),
            _get_timeout(params, "close"),
        )

        # Get is_store_host from parameters
        is_store_host = params.config.get('is_store_host', False)
        use_infra_group_rank = params.config.get('use_infra_group_rank', True)
        enable_nic_healthcheck = params.config.get('enable_nic_healthcheck', False)
        link_state_path_template = params.config.get('link_state_path_template', None)

        return FtRendezvousBarrierHandler.from_backend(
            params.run_id,
            store,
            backend,
            params.min_nodes,
            params.max_nodes,
            params.local_addr,
            timeout,
            is_store_host=is_store_host,
            use_infra_group_rank=use_infra_group_rank,
            enable_nic_healthcheck=enable_nic_healthcheck,
            link_state_path_template=link_state_path_template,
        )
    except Exception as e:
        construct_and_record_rdzv_event(
            message=f"{type(e).__name__}: {str(e)}",
            run_id=params.run_id,
            node_state=NodeState.FAILED,
        )
        raise<|MERGE_RESOLUTION|>--- conflicted
+++ resolved
@@ -1212,38 +1212,11 @@
             raise UnhealthyNodeException(str(e)) from e
 
     def ensure_node_is_healthy(self) -> None:
-        """Perform GPU and NIC link state health checks for this node."""
+        """Perform GPU, NIC link state, and Node health checks for this node."""
         # Record the health check message
         msg = f"Checking health status of {self._this_node}."
         self._record(message=msg)
 
-<<<<<<< HEAD
-        # Perform GPU and Node health checks
-        health_checker = GPUHealthCheck()
-        nodehealth_checker = get_node_health_check()
-        try:
-            health_status = health_checker()
-            # If no endpoint specified and no global instance, skip node health check (treat as healthy)
-            nodehealth_status = nodehealth_checker() if nodehealth_checker is not None else True
-        except Exception as e:
-            # Unexpected error during health check
-            self._barrier_state.store.add(self._barrier_state.unhealthy_count_key, 1)
-            log.error(f"Unexpected error during health check for node {self._this_node}: {str(e)}")
-            raise UnhealthyNodeException(str(e)) from e
-
-        if not health_status:
-            # Health check failed
-            self._barrier_state.store.add(self._barrier_state.unhealthy_count_key, 1)
-            log.error(f"Health check failed for node {self._this_node}: Node has an unhealthy GPU.")
-            raise UnhealthyNodeException(f"Node {self._this_node} has an unhealthy GPU.")
-        if not nodehealth_status:
-            # Infra node health check failed
-            self._barrier_state.store.add(self._barrier_state.unhealthy_count_key, 1)
-            log.error(
-                f"Health check failed for node {self._this_node}: Node health check reported unhealthy."
-            )
-            raise UnhealthyNodeException(f"Node {self._this_node} failed node health check.")
-=======
         # Perform GPU health check
         self._run_health_check(
             GPUHealthCheck(), "GPU health check", f"Node {self._this_node} has an unhealthy GPU."
@@ -1256,7 +1229,10 @@
                 "NIC link state health check",
                 f"Node {self._this_node} has unhealthy NIC link(s).",
             )
->>>>>>> 6def7aa5
+        # Perform Node health check
+        self._run_health_check(
+            get_node_health_check(), "Node health check", f"Node {self._this_node} is unhealthy."
+        )
 
     def handle_control_requests_from_rank(self) -> None:
         """Check control messages received from local ranks."""

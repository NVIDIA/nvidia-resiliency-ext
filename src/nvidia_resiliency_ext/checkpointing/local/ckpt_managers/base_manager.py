--- conflicted
+++ resolved
@@ -30,7 +30,6 @@
 from concurrent.futures import ThreadPoolExecutor
 from typing import Any, Iterable, Optional, Tuple
 
-from nvidia_resiliency_ext.common.device_utils import get_xla_model
 import torch
 
 from ...async_ckpt.core import AsyncRequest
@@ -42,8 +41,6 @@
 logger = logging.getLogger(__name__)
 
 CkptID = Tuple[int, int, Any]
-
-xm = get_xla_model()
 
 class CheckpointingException(Exception):
     """Base checkpointing related exception"""
@@ -75,13 +72,12 @@
         self.session_id = session_id
         self._rank = None
         self.group = group
-        assert xm is None or torch.distributed.get_backend(group=group) == "gloo"
 
     @property
     def rank(self):
         if self._rank is None:
             if torch.distributed.is_initialized():
-                self._rank = torch.distributed.get_rank(group=self.group)
+                self._rank = torch.distributed.get_rank()
             else:
                 logger.warning("Torch distributed backend has not been initialized.")
                 self._rank = 0
@@ -176,11 +172,7 @@
             # as no other operations should invalidate the most recent iteration.
             logger.debug(f'Using cached latest_iteration: {self.latest_iteration} in find_latest')
             return self.latest_iteration
-<<<<<<< HEAD
         group_wrapper = GroupWrapper(group=self.group)
-        self.globally_available_ids = group_wrapper.all_gather_object(self._my_ckpt_ids())
-=======
-        group_wrapper = GroupWrapper()
 
         locally_available_ids = self._my_ckpt_ids()
         if self.repl_strategy is None:
@@ -190,7 +182,6 @@
         # TODO: filter available IDs in case replication is enabled (but for example its' parameters have changed since)
 
         self.globally_available_ids = group_wrapper.all_gather_object(locally_available_ids)
->>>>>>> e7e7a05a
 
         # Maps each iteration to a corresponding set of ranks
         checkpoint_coverage_map = defaultdict(set)

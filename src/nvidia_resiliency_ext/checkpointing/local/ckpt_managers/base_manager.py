--- conflicted
+++ resolved
@@ -314,9 +314,5 @@
         save_fn(*save_args)
         # Wait so everyone is done (necessary)
         if torch.distributed.is_initialized():
-<<<<<<< HEAD
             torch.distributed.barrier(group=self.group)
-=======
-            torch.distributed.barrier(device_ids=[self.rank])
->>>>>>> 96928125
         finalize_fn()
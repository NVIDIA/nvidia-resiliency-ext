# SPDX-FileCopyrightText: Copyright (c) 2024 NVIDIA CORPORATION & AFFILIATES. All rights reserved.
# SPDX-License-Identifier: Apache-2.0
#
# Licensed under the Apache License, Version 2.0 (the "License");
# you may not use this file except in compliance with the License.
# You may obtain a copy of the License at
#
# http://www.apache.org/licenses/LICENSE-2.0
#
# Unless required by applicable law or agreed to in writing, software
# distributed under the License is distributed on an "AS IS" BASIS,
# WITHOUT WARRANTIES OR CONDITIONS OF ANY KIND, either express or implied.
# See the License for the specific language governing permissions and
# limitations under the License.

import json
import logging
import os
import pathlib
from typing import Optional, Union

from nvidia_resiliency_ext.common.device_utils import get_current_device
import torch

from ._utils import (
    SimulatedFaultParams,
    is_module_available,
    parse_simulated_fault_params,
    setup_simulated_fault,
)

if is_module_available("lightning"):
    from lightning.pytorch.callbacks import Callback
elif is_module_available("pytorch_lightning"):
    from pytorch_lightning.callbacks import Callback
else:
    raise ImportError("Could not find 'lightning' or 'pytorch_lightning' module")


import nvidia_resiliency_ext.fault_tolerance as ft


class _TrainingStateMachine:
    """
    This class encapsulates logic for determining when:
    - training is finished successfully (`.is_training_completed` method)
    - FT timeouts can be updated (`.can_update_timeouts` property)

    `on_ ...` methods update the state and should be called from the corresponding PTL callback methods.
    `on_ft_heartbeat_sent` should be called after each FT heartbeat.
    """

    MIN_ITERS_FOR_TIMEOUT_UPDATE = 2

    def __init__(self):
        self.num_tr_iters_total = 0
        self.num_hb_total = 0
        self.num_hb_at_last_save = None
        self.seen_checkpointing = False
        self.loaded_checkpoint = False
        self.caught_exception = False
        self.is_stop_exception = False
        self.training_ended = False
        self.timeouts_updated = False

    def on_setup(self):
        assert self.num_tr_iters_total == 0
        assert self.num_hb_total == 0

    def on_teardown(self):
        self.training_ended = True

    def on_load_checkpoint(self):
        self.loaded_checkpoint = True

    def on_save_checkpoint(self):
        self.num_hb_at_last_save = self.num_hb_total

    def on_train_start(self):
        pass

    def on_train_batch_end(self):
        self.num_tr_iters_total += 1

    def on_train_end(self):
        pass

    def on_validation_start(self):
        pass

    def on_validation_batch_end(self):
        pass

    def on_validation_end(self):
        pass

    def on_exception(self, exc=None):
        self.caught_exception = True
        # check if `sys.exit(0)` was invoked, interpret that as a "clean exit".
        # it's used i.e. by the NeMo preemption callback to stop the training.
        # NOTE: _TunerExitException raised by NeMo StatelessTimer is NOT captured here,
        # but `teardown` hook is called when _TunerExitException is raised.
        self.is_stop_exception = isinstance(exc, SystemExit) and not exc.code

    def on_ft_timeouts_updated(self):
        self.timeouts_updated = True

    def on_ft_heartbeat_sent(self):
        self.num_hb_total += 1
        if not self.seen_checkpointing and self.num_hb_at_last_save is not None:
            # detect checkpointing that makes hearbeat interval longer
            # NOTE: neeed at least one post-checkpointing heartbeat
            num_pre_save = self.num_hb_at_last_save
            num_post_save = self.num_hb_total - self.num_hb_at_last_save
            self.seen_checkpointing = num_pre_save > 0 and num_post_save > 0

    def is_training_completed(self, trainer=None) -> bool:
        """
        Returns True if training is finished sucessfuly.
        """
        # if exiting AND just 0 or 1 training iterations were made AND error is not set,
        # assume training has finished successfully and there is nothing else to do.
        # 1 iteration is made when we run a workload for which 'max_time' elapsed,
        # so need to handle that special case.
        has_failed = self.caught_exception and not self.is_stop_exception
        if self.training_ended and self.num_tr_iters_total <= 1 and not has_failed:
            return True

        if trainer is not None:
            # if iters limit is reached:
            if (
                isinstance(trainer.max_steps, int)
                and trainer.max_steps > 0
                and trainer.global_step >= trainer.max_steps
            ):
                return True
            # if epochs limit is reached
            if (
                isinstance(trainer.max_epochs, int)
                and trainer.max_epochs > 0
                and trainer.current_epoch >= trainer.max_epochs
            ):
                return True

        return False

    @property
    def can_update_timeouts(self) -> bool:
        """
        Returns True if new timeouts can be computed.
        `.on_timeouts_updated()` resets this property back to False.
        """
        if self.timeouts_updated:
            # timeouts are updated at most once per training run
            return False
        if self.num_tr_iters_total < self.MIN_ITERS_FOR_TIMEOUT_UPDATE:
            # need a few training iters
            return False
        if self.caught_exception and not self.is_stop_exception:
            # if stopping due to an exception, and it isn't "graceful stop" exception
            return False
        # check if there was checkpoint loading and saving
        # this makes heartbeat iterval longer than usual.
        return self.loaded_checkpoint and self.seen_checkpointing


class FaultToleranceCallback(Callback):
    """
    FaultToleranceCallback is a Torch Lightning callback for integration with the Fault Tolerance package.

    FT is only active during a 'fit' stage.
    Training should be run with 'ft_launcher' for the callback to work.
    """

    TIMEOUTS_FILENAME = "_ft_state.json"
    FT_DIR_NAME = "ft_state"

    def __init__(
        self,
        autoresume: bool,
        calculate_timeouts: bool,
        simulated_fault_params: Union[SimulatedFaultParams, dict, None] = None,
        exp_dir: Union[str, pathlib.Path, None] = None,
        logger_name: Optional[str] = "nemo_logger.FaultToleranceCallback",
    ):
        """
        Initialize callback instance.

        This is a lightweight initialization. Most of the initialization is conducted in the 'setup' hook.

        Args:
            autoresume (bool): Set to `True` if the FT auto-resume feature is used (e.g., there are multiple training jobs to be run).
            calculate_timeouts (bool): Set to `True` if FT timeouts should be calculated based on observed heartbeat intervals.
                Calculated timeouts overwrite the timeouts from the FT config.
                Timeouts are computed at the end of a training job, if there was checkpoint loading and saving.
                For example, for training started from scratch, the timeouts are computed at the end of the second job.
            simulated_fault_params (SimulatedFaultParams, dict, DictConfig, None): Simulated fault spec. It's for debugging only. Defaults to None.
                Should be a `SimulatedFaultParams` instance or any object that can be used for SimulatedFaultParams initialization with `SimulatedFaultParams(**obj)`.
            exp_dir (Union[str, pathlib.Path, None], optional): Directory where the FT state should be saved.
                Must be available for all training jobs. NOTE: Beware that PTL can move files written to its `trainer.log_dir`.
                Defaults to None, in which case it defaults to `trainer.log_dir/ft_state`.
            logger_name (Optional[str], optional): Logger name to be used.
                Defaults to "nemo_logger.FaultToleranceCallback".
        """

        self.logger = logging.getLogger(logger_name)
        self.fault_tol_client = None
        self.autoresume = autoresume
        self.calculate_timeouts = calculate_timeouts
        self.simulated_fault_params = parse_simulated_fault_params(simulated_fault_params)
        self.state_machine = None
        self.provided_exp_dir = exp_dir
        self.timeouts_file_path = None

    @property
    def is_initialized(self):
        return self.fault_tol_client is not None

    def setup(self, trainer, pl_module, stage):
        if stage == "fit":
            self._verify_env()
            self.state_machine = _TrainingStateMachine()
            self.state_machine.on_setup()
            self._setup_fault_tolerance(trainer)

    def teardown(self, trainer, pl_module, stage):
        # FT might be already deinitialized due to an exception
        if stage == "fit" and self.is_initialized:
            self.state_machine.on_teardown()
            if self._is_rank0():
                if self.autoresume and self.state_machine.is_training_completed(trainer):
                    self._create_finished_flag_file()
            self._send_ft_heartbeat()
            self._maybe_update_ft_timeouts()
            self._shutdown_fault_tolerance()

    def on_train_start(self, *args, **kwargs):
        self.state_machine.on_train_start()
        self._send_ft_heartbeat()

    def on_train_batch_end(self, *args, **kwargs):
        self.state_machine.on_train_batch_end()
        self._send_ft_heartbeat()

    def on_train_end(self, *args, **kwargs):
        self.state_machine.on_train_end()
        self._send_ft_heartbeat()

    def on_validation_start(self, *args, **kwargs):
        # this can be called outside of `fit` stage
        if self.is_initialized:
            self.state_machine.on_validation_start()
            self._send_ft_heartbeat()

    def on_validation_batch_end(self, *args, **kwargs):
        # this can be called outside of `fit` stage
        if self.is_initialized:
            self.state_machine.on_validation_batch_end()
            self._send_ft_heartbeat()

    def on_validation_end(self, *args, **kwargs):
        # this can be called outside of `fit` stage
        if self.is_initialized:
            self.state_machine.on_validation_end()
            self._send_ft_heartbeat()

    def on_load_checkpoint(self, *args, **kwargs):
        # this can be called outside of `fit` stage
        if self.is_initialized:
            self.state_machine.on_load_checkpoint()

    def on_save_checkpoint(self, *args, **kwargs):
        # this can be called outside of `fit` stage
        if self.is_initialized:
            self.state_machine.on_save_checkpoint()
            # in NeMo, it can happen that there are 2 checkpointing operations
            # one after another, without any training/eval iteration between.
            # send a heartbeat, so in such case we wont get unusually long interval.
            self._send_ft_heartbeat()

    def on_exception(self, trainer, pl_module, exception):
        # this can be called outside of `fit` stage
        if self.is_initialized:
            self.state_machine.on_exception(exception)
            self._send_ft_heartbeat()
            self._maybe_update_ft_timeouts()
            self._shutdown_fault_tolerance()

    def _is_rank0(self):
        return torch.distributed.is_initialized() and torch.distributed.get_rank() == 0

    def _log_info_on_rank0(self, msg):
        if self._is_rank0():
            self.logger.info("[FaultToleranceCallback@rank0] " + str(msg))

    def _verify_env(self):
        if self.autoresume and not os.environ.get('FAULT_TOL_FINISHED_FLAG_FILE', ''):
            raise RuntimeError(
                "'FAULT_TOL_FINISHED_FLAG_FILE' env variable is not set. Was this job launched with FT launcher?"
            )

    def _send_ft_heartbeat(self):
        self.fault_tol_client.send_heartbeat()
        self.state_machine.on_ft_heartbeat_sent()

    def _maybe_update_ft_timeouts(self):
        if self.calculate_timeouts and self.state_machine.can_update_timeouts:
            self._log_info_on_rank0('Updating FT timeouts...')
            self.fault_tol_client.calculate_and_set_hb_timeouts()
            self.state_machine.on_ft_timeouts_updated()
            self._log_info_on_rank0(
                f'Updated FT timeouts. New values: {self.fault_tol_client.hb_timeouts}'
            )
            if self._is_rank0():
                # FT state is the same on all ranks, so we can save it only on rank 0
                with open(self.timeouts_file_path, mode='w') as f:
                    json.dump(self.fault_tol_client.state_dict(), f)

    def _maybe_load_ft_timeouts(self):
        if self.calculate_timeouts:
            # we load the timeouts only when calculate_timeouts=True
            loaded_ft_state_dict = {}
            if self.timeouts_file_path.exists():
                with open(self.timeouts_file_path, mode='r') as f:
                    loaded_ft_state_dict = json.load(f)
            if loaded_ft_state_dict:
                self.fault_tol_client.load_state_dict(loaded_ft_state_dict)
                ft_timeouts = self.fault_tol_client.hb_timeouts
                self._log_info_on_rank0(f"Fault tolerance timeouts loaded: {ft_timeouts}")

    def _setup_fault_tolerance(self, trainer):

        assert not self.is_initialized, "Fault tolerance client already initialized."

        self.fault_tol_client = ft.RankMonitorClient()

        # Format timeouts file path
        if self.provided_exp_dir:
            ft_dir = pathlib.Path(self.provided_exp_dir)
        else:
            ft_dir = pathlib.Path(trainer.log_dir) / self.FT_DIR_NAME
            if self._is_rank0():
                ft_dir.mkdir(exist_ok=True)
            trainer.strategy.barrier()

        self._log_info_on_rank0(f"Fault tolerance dir: {ft_dir}")
        if not ft_dir.exists():
            raise ValueError(f"Fault tolerance save directory does not exist: {ft_dir}")

        self.timeouts_file_path = ft_dir / self.TIMEOUTS_FILENAME

        self.fault_tol_client.init_workload_monitoring()
        self._maybe_load_ft_timeouts()

        ft_timeouts = self.fault_tol_client.hb_timeouts
        if ft_timeouts.are_valid:
            self._log_info_on_rank0(f"Fault tolerance client initialized. Timeouts: {ft_timeouts}")
        else:
            if self.calculate_timeouts:
                self._log_info_on_rank0(
                    "Fault tolerance client initialized. Timeouts: not calculated yet."
                )
            else:
                raise RuntimeError(
                    "Fault tolerance doesn't have valid timeouts set and 'calculate_timeouts' is False."
                )
        # Simulated fault for testing/debug purposes
        if self.simulated_fault_params:
            setup_simulated_fault(self.simulated_fault_params)

        assert self.is_initialized

    def _shutdown_fault_tolerance(self):
        if self.is_initialized:
            self.fault_tol_client.shutdown_workload_monitoring()
            self.fault_tol_client = None
        assert not self.is_initialized

    def _create_finished_flag_file(self):
        try:
            flag_file_path = pathlib.Path(os.environ["FAULT_TOL_FINISHED_FLAG_FILE"])
            flag_file_path.touch()
        except Exception as e:
<<<<<<< HEAD
            self.logger.error(f"_create_finished_flag_file exception: {e}")

    def _parse_simulated_fault_params(
        self, simulated_fault_params
    ) -> Optional[SimulatedFaultParams]:

        # TODO: this if for testing only, should be removed in release version

        if simulated_fault_params is None:
            return None
        if isinstance(simulated_fault_params, SimulatedFaultParams):
            return simulated_fault_params
        try:
            return SimulatedFaultParams(**simulated_fault_params)
        except Exception as e:
            raise ValueError(
                f"Failed to parse simulated fault params, "
                "it should be SimulatedFaultParams instance or "
                "an object that can be unpacked with '**' and passed to the "
                f"SimulatedFaultParams.__init__ Got: {simulated_fault_params}"
            ) from e

    def _setup_simulated_fault(self):

        # TODO: this if for testing only, should be removed in release version

        rng = random.Random()

        fault_desc = self.simulated_fault_params

        self._log_info_on_rank0(f"Initializing simulated fault: {fault_desc}")

        # rank that simulates a fault can be explicitly specified in the `rank_to_fail` field
        # if not specified, it just picks a random rank
        rank = torch.distributed.get_rank()
        rand_rank = rng.randint(0, torch.distributed.get_world_size() - 1)
        rank_to_fail = fault_desc.rank_to_fail if fault_desc.rank_to_fail is not None else rand_rank
        rank_to_fail = torch.tensor([rank_to_fail], device=get_current_device())
        torch.distributed.broadcast(rank_to_fail, 0)
        rank_to_fail = int(rank_to_fail.item())

        if rank != rank_to_fail:
            # this rank is not going to simulate a fault, nothing more to do
            return

        fault_type = fault_desc.fault_type
        if fault_type == 'random':
            fault_type = rng.choice(['rank_killed', 'rank_hung'])

        if fault_type == 'rank_killed':
            target_pid = os.getpid()
        elif fault_type == 'rank_hung':
            target_pid = os.getpid()
        else:
            raise Exception(f"Unknown fault type {fault_type}")

        delay = fault_desc.base_delay + fault_desc.rand_delay * rng.random()

        self._log_info_on_rank0(
            f"Selected fault={fault_type}; target rank={rank_to_fail}; delay={delay}"
        )

        def __fault_thread():
            time.sleep(delay)
            for of in [sys.stdout, sys.stderr]:
                print(
                    f"\n####\nSimulating fault: {fault_type}; rank to fail: {rank_to_fail}\n#####\n",
                    file=of,
                    flush=True,
                )
            if fault_type == 'rank_hung':
                os.kill(target_pid, signal.SIGSTOP)
            else:
                os.kill(target_pid, signal.SIGKILL)

        fault_sim_thread = threading.Thread(target=__fault_thread)
        fault_sim_thread.daemon = True
        fault_sim_thread.start()
=======
            self.logger.error(f"_create_finished_flag_file exception: {e}")
>>>>>>> e7e7a05a
<|MERGE_RESOLUTION|>--- conflicted
+++ resolved
@@ -381,85 +381,4 @@
             flag_file_path = pathlib.Path(os.environ["FAULT_TOL_FINISHED_FLAG_FILE"])
             flag_file_path.touch()
         except Exception as e:
-<<<<<<< HEAD
-            self.logger.error(f"_create_finished_flag_file exception: {e}")
-
-    def _parse_simulated_fault_params(
-        self, simulated_fault_params
-    ) -> Optional[SimulatedFaultParams]:
-
-        # TODO: this if for testing only, should be removed in release version
-
-        if simulated_fault_params is None:
-            return None
-        if isinstance(simulated_fault_params, SimulatedFaultParams):
-            return simulated_fault_params
-        try:
-            return SimulatedFaultParams(**simulated_fault_params)
-        except Exception as e:
-            raise ValueError(
-                f"Failed to parse simulated fault params, "
-                "it should be SimulatedFaultParams instance or "
-                "an object that can be unpacked with '**' and passed to the "
-                f"SimulatedFaultParams.__init__ Got: {simulated_fault_params}"
-            ) from e
-
-    def _setup_simulated_fault(self):
-
-        # TODO: this if for testing only, should be removed in release version
-
-        rng = random.Random()
-
-        fault_desc = self.simulated_fault_params
-
-        self._log_info_on_rank0(f"Initializing simulated fault: {fault_desc}")
-
-        # rank that simulates a fault can be explicitly specified in the `rank_to_fail` field
-        # if not specified, it just picks a random rank
-        rank = torch.distributed.get_rank()
-        rand_rank = rng.randint(0, torch.distributed.get_world_size() - 1)
-        rank_to_fail = fault_desc.rank_to_fail if fault_desc.rank_to_fail is not None else rand_rank
-        rank_to_fail = torch.tensor([rank_to_fail], device=get_current_device())
-        torch.distributed.broadcast(rank_to_fail, 0)
-        rank_to_fail = int(rank_to_fail.item())
-
-        if rank != rank_to_fail:
-            # this rank is not going to simulate a fault, nothing more to do
-            return
-
-        fault_type = fault_desc.fault_type
-        if fault_type == 'random':
-            fault_type = rng.choice(['rank_killed', 'rank_hung'])
-
-        if fault_type == 'rank_killed':
-            target_pid = os.getpid()
-        elif fault_type == 'rank_hung':
-            target_pid = os.getpid()
-        else:
-            raise Exception(f"Unknown fault type {fault_type}")
-
-        delay = fault_desc.base_delay + fault_desc.rand_delay * rng.random()
-
-        self._log_info_on_rank0(
-            f"Selected fault={fault_type}; target rank={rank_to_fail}; delay={delay}"
-        )
-
-        def __fault_thread():
-            time.sleep(delay)
-            for of in [sys.stdout, sys.stderr]:
-                print(
-                    f"\n####\nSimulating fault: {fault_type}; rank to fail: {rank_to_fail}\n#####\n",
-                    file=of,
-                    flush=True,
-                )
-            if fault_type == 'rank_hung':
-                os.kill(target_pid, signal.SIGSTOP)
-            else:
-                os.kill(target_pid, signal.SIGKILL)
-
-        fault_sim_thread = threading.Thread(target=__fault_thread)
-        fault_sim_thread.daemon = True
-        fault_sim_thread.start()
-=======
-            self.logger.error(f"_create_finished_flag_file exception: {e}")
->>>>>>> e7e7a05a
+            self.logger.error(f"_create_finished_flag_file exception: {e}")
# SPDX-FileCopyrightText: NVIDIA CORPORATION & AFFILIATES
# Copyright (c) 2024 NVIDIA CORPORATION & AFFILIATES. All rights reserved.
# SPDX-License-Identifier: Apache-2.0
#
# Licensed under the Apache License, Version 2.0 (the "License");
# you may not use this file except in compliance with the License.
# You may obtain a copy of the License at
#
# http://www.apache.org/licenses/LICENSE-2.0
#
# Unless required by applicable law or agreed to in writing, software
# distributed under the License is distributed on an "AS IS" BASIS,
# WITHOUT WARRANTIES OR CONDITIONS OF ANY KIND, either express or implied.
# See the License for the specific language governing permissions and
# limitations under the License.

import datetime
import enum
import logging
import multiprocessing
import os
import queue
import sys
import time
import traceback
from typing import Any, Optional

import psutil

from . import utils
from .attribution import Interruption, InterruptionRecord
from .progress_watchdog import Timestamp
from .sibling_monitor import SiblingMonitor
from .store import PrefixStore, StoreMixin
<<<<<<< HEAD
from .utils import find_nearest_handler
from nvidia_resiliency_ext.shared_utils.log_manager import setup_logger
=======
>>>>>>> 0dd77db8


class Message(enum.Enum):
    TIMESTAMP = enum.auto()
    DISABLE_SIBLING_MONITOR = enum.auto()
    RECORD_INTERRUPTED = enum.auto()
    DAEMON_PID = enum.auto()
    ITERATION_START = enum.auto()
    TERMINATE = enum.auto()


def is_process_active(process):
    is_active = process.is_running() and process.status() != psutil.STATUS_ZOMBIE
    return is_active


def terminate_process(process: psutil.Process, termination_grace_time: datetime.timedelta):
    log = logging.getLogger("nvrx")
    try:
        log.info(f'SIGCONT {process}')
        process.resume()
        log.info(f'SIGTERM {process}')
        process.terminate()
    except psutil.NoSuchProcess:
        pass

    try:
        process.wait(termination_grace_time.total_seconds())
    except psutil.TimeoutExpired:
        while is_process_active(process):
            try:
                log.info(f'SIGCONT {process}')
                process.resume()
                log.info(f'SIGTERM {process}')
                process.terminate()
                log.info(f'SIGKILL {process}')
                process.kill()
            except psutil.NoSuchProcess:
                break
            else:
                time.sleep(sys.getswitchinterval())


def daemonize_fn(fn, fn_args=(), fn_kwargs=None):
    if fn_kwargs is None:
        fn_kwargs = {}

    # Fork the first time
    try:
        pid = os.fork()
        if pid > 0:
            # Exit first parent
            sys.exit(0)
    except OSError as e:
        sys.stderr.write(f'fork #1 failed: {e}\n')
        sys.exit(1)

    # Decouple from parent environment
    os.chdir('/')
    os.setsid()
    os.umask(0)

    # Fork the second time
    try:
        pid = os.fork()
        if pid > 0:
            # Exit second parent
            return pid
    except OSError as e:
        sys.stderr.write(f'fork #2 failed: {e}\n')
        sys.exit(1)

    # Now we are in the grandchild process
    # Close standard file descriptors
    sys.stdout.flush()
    sys.stderr.flush()
    si = open('/dev/null', 'r')
    so = open('/dev/null', 'a+')
    se = open('/dev/null', 'a+')
    os.dup2(si.fileno(), sys.stdin.fileno())
    os.dup2(so.fileno(), sys.stdout.fileno())
    os.dup2(se.fileno(), sys.stderr.fileno())

    fn(*fn_args, **fn_kwargs)


class MonitorProcess:
    @staticmethod
    def run(
        rank: int,
        world_size: int,
        target_pid: int,
        msg_queue: multiprocessing.Queue,
        main_store_created: multiprocessing.Event,
        should_start: multiprocessing.Event,
        should_stop: multiprocessing.Event,
        soft_timeout: datetime.timedelta,
        hard_timeout: datetime.timedelta,
        termination_grace_time: datetime.timedelta,
        barrier_timeout: datetime.timedelta,
        interval: datetime.timedelta,
        heartbeat_interval: datetime.timedelta,
        heartbeat_timeout: datetime.timedelta,
        log_filename: Optional[str],
        pid_filename: Optional[str],
        log_level: int,
        store_factory: type[StoreMixin],
        store_kwargs: dict[str, Any],
    ):
<<<<<<< HEAD
        setup_logger(force_reset=True, proc_name="monproc")
        log = logging.getLogger("nvrx")
=======
        if log_filename is not None:
            log_filename = log_filename.format(rank=rank)
        else:
            log_filename = os.devnull

        parent_module_name = MonitorProcess.__module__.split('.')[-2]
        parent_logger = logging.getLogger(parent_module_name)
        parent_logger.propagate = True

        try:
            nearest_file_handler = utils.find_nearest_handler(
                logging.getLogger(__name__),
                logging.FileHandler,
            )
            log_format = nearest_file_handler.formatter._fmt
        except Exception:
            log_format = '%(asctime)s | %(levelname)-5s | %(name)s | %(message)s'

        logging.basicConfig(
            filename=log_filename,
            filemode='w',
            level=log_level,
            format=log_format,
            force=True,
        )
        log = logging.getLogger(__name__)
>>>>>>> 0dd77db8

        daemon_pid = os.getpid()
        log.info(f'{target_pid=} {daemon_pid=} {log_level=} {rank=} {world_size=}')

        # Handle PID file
        if pid_filename is not None:
            pid_filename = pid_filename.format(rank=rank)
            try:
                with open(pid_filename, 'w') as f:
                    f.write(str(daemon_pid))
            except Exception as e:
                log.error(f"Failed to write PID file {pid_filename}: {e}")

        target_process = psutil.Process(target_pid)
        msg_queue.put((Message.DAEMON_PID, daemon_pid))

        while not main_store_created.wait(interval.total_seconds()):
            log.info('waiting for the store to be created')
            if not is_process_active(target_process) or should_stop.is_set():
                log.critical('target process is terminated, shutting down')
                sys.exit(-1)

        base_store = store_factory(**store_kwargs)
        log.info(f'{base_store=} {store_kwargs=}')

        while not should_start.wait(interval.total_seconds()):
            log.info('waiting for the main process')
            if not is_process_active(target_process) or should_stop.is_set():
                log.critical('target process is terminated, shutting down')
                sys.exit(-1)

        initial_rank = rank
        initial_world_size = world_size
        initial_hard_timeout = hard_timeout
        soft_timeout_expired = False
        timestamp = Timestamp(auto=time.monotonic())
        sibling_monitor = None

        try:
            while not should_stop.is_set():
                try:
                    msg, content = msg_queue.get(timeout=interval.total_seconds())

                    match msg:
                        case Message.ITERATION_START:
                            rank, world_size, iteration = content
                            log.info(f'starting {iteration=} {rank=} {world_size=}')
                            store = PrefixStore(iteration, base_store)
                            sibling_monitor = SiblingMonitor(
                                store=store,
                                rank=rank,
                                world_size=world_size,
                                initial_world_size=initial_world_size,
                                timeout=heartbeat_timeout,
                                interval=heartbeat_interval,
                            )
                            sibling_monitor.start()
                            hard_timeout = initial_hard_timeout
                            soft_timeout_expired = False
                            continue
                        case Message.TIMESTAMP:
                            timestamp = content
                            continue
                        case Message.DISABLE_SIBLING_MONITOR:
                            if sibling_monitor is not None:
                                sibling_monitor.shutdown()
                        case Message.TERMINATE:
                            break
                        case Message.RECORD_INTERRUPTED:
                            record = content
                            store.record_interrupted([record])
                        case _:
                            raise RuntimeError
                except queue.Empty:
                    pass

                try:
                    status = target_process.status()
                except Exception as ex:
                    status = ex
                log.debug(f'{status=} {timestamp=}')

                if not soft_timeout_expired and timestamp.is_timed_out(soft_timeout):
                    store.record_interrupted([InterruptionRecord(rank, Interruption.SOFT_TIMEOUT)])
                    soft_timeout_expired = True

                if timestamp.is_timed_out(hard_timeout):
                    already_arrived = store.is_rank_at_reentrant_barrier(
                        rank=rank,
                        group_name=StoreMixin.ITERATION_BARRIER,
                    )
                    if already_arrived and hard_timeout != barrier_timeout:
                        hard_timeout = barrier_timeout
                        continue

                    interruption = Interruption.HARD_TIMEOUT
                    store.record_interrupted([InterruptionRecord(rank, interruption)])
                    store.record_terminated_ranks([rank])
                    terminate_process(target_process, termination_grace_time)

                if not is_process_active(target_process):
                    log.info('target process is terminated')

                    interruption = Interruption.TERMINATED
                    store.record_interrupted([InterruptionRecord(rank, interruption)])
                    store.record_terminated_ranks([rank])

                    store.iteration_barrier(
                        ranks=[rank],
                        rendezvous_count=world_size,
                        timeout=barrier_timeout,
                        timeout_chunk=interval,
                    )

                    sibling_monitor.shutdown()

                    base_store.termination_barrier(
                        ranks=[initial_rank],
                        rendezvous_count=initial_world_size,
                        timeout=datetime.timedelta(0),
                    )

                    break
        except Exception as ex:
            log.critical(f'MonitorProcess raised {ex}')
            traceback_str = traceback.format_exc()
            log.critical(traceback_str)

            interruption = Interruption.MONITOR_PROCESS_EXCEPTION
            store.record_interrupted([InterruptionRecord(rank, interruption)])
            store.record_terminated_ranks([rank])

            store.iteration_barrier(
                ranks=[rank],
                rendezvous_count=world_size,
                timeout=barrier_timeout,
                timeout_chunk=interval,
            )

            sibling_monitor.shutdown()

            if initial_rank in base_store.critical_ranks:
                timeout = datetime.timedelta.max
            else:
                timeout = datetime.timedelta(0)

            base_store.termination_barrier(
                ranks=[initial_rank],
                rendezvous_count=initial_world_size,
                timeout=timeout,
            )
        else:
            log.critical('MonitorProcess clean shutdown')
        finally:
            if sibling_monitor is not None:
                sibling_monitor.shutdown()

    def can_create_store(self):
        self.main_store_created.set()

    def start(self):
        self.should_start.set()

    def disable_sibling_monitor(self):
        self.msg_queue.put((Message.DISABLE_SIBLING_MONITOR, None))

    def send_timestamp(self, timestamp):
        self.msg_queue.put((Message.TIMESTAMP, timestamp))

    def record_interrupted(self, record=None):
        self.msg_queue.put((Message.RECORD_INTERRUPTED, record))

    def __init__(
        self,
        rank,
        world_size,
        soft_timeout,
        hard_timeout,
        termination_grace_time,
        barrier_timeout,
        interval,
        heartbeat_interval,
        heartbeat_timeout,
        log_filename,
        pid_filename,
        store_factory,
        store_kwargs,
    ):
        log = logging.getLogger("nvrx")

        self.termination_grace_time = termination_grace_time
        self.barrier_timeout = barrier_timeout
        self.interval = interval

        ctx = multiprocessing.get_context('fork')
        self.msg_queue = ctx.Queue()
        self.main_store_created = ctx.Event()
        self.should_start = ctx.Event()
        self.should_stop = ctx.Event()

        process_monitor_creator = ctx.Process(
            target=daemonize_fn,
            kwargs={
                'fn': self.run,
                'fn_kwargs': {
                    'rank': rank,
                    'world_size': world_size,
                    'target_pid': os.getpid(),
                    'msg_queue': self.msg_queue,
                    'main_store_created': self.main_store_created,
                    'should_start': self.should_start,
                    'should_stop': self.should_stop,
                    'soft_timeout': soft_timeout,
                    'hard_timeout': hard_timeout,
                    'termination_grace_time': termination_grace_time,
                    'barrier_timeout': barrier_timeout,
                    'interval': interval,
                    'heartbeat_interval': heartbeat_interval,
                    'heartbeat_timeout': heartbeat_timeout,
                    'log_filename': log_filename,
                    'pid_filename': pid_filename,
                    'log_level': log.getEffectiveLevel(),
                    'store_factory': store_factory,
                    'store_kwargs': store_kwargs,
                },
            },
            daemon=True,
        )
        process_monitor_creator.start()
        process_monitor_creator.join()

        msg, process_monitor_pid = self.msg_queue.get()
        assert msg == Message.DAEMON_PID
        self.process_monitor_proc = psutil.Process(process_monitor_pid)

    def start_iteration(self, rank, world_size, iteration):
        self.msg_queue.put((Message.ITERATION_START, (rank, world_size, iteration)))

    def shutdown(self):
        self.should_stop.set()
        self.msg_queue.close()
        self.msg_queue.join_thread()<|MERGE_RESOLUTION|>--- conflicted
+++ resolved
@@ -32,11 +32,7 @@
 from .progress_watchdog import Timestamp
 from .sibling_monitor import SiblingMonitor
 from .store import PrefixStore, StoreMixin
-<<<<<<< HEAD
-from .utils import find_nearest_handler
 from nvidia_resiliency_ext.shared_utils.log_manager import setup_logger
-=======
->>>>>>> 0dd77db8
 
 
 class Message(enum.Enum):
@@ -146,37 +142,8 @@
         store_factory: type[StoreMixin],
         store_kwargs: dict[str, Any],
     ):
-<<<<<<< HEAD
         setup_logger(force_reset=True, proc_name="monproc")
         log = logging.getLogger("nvrx")
-=======
-        if log_filename is not None:
-            log_filename = log_filename.format(rank=rank)
-        else:
-            log_filename = os.devnull
-
-        parent_module_name = MonitorProcess.__module__.split('.')[-2]
-        parent_logger = logging.getLogger(parent_module_name)
-        parent_logger.propagate = True
-
-        try:
-            nearest_file_handler = utils.find_nearest_handler(
-                logging.getLogger(__name__),
-                logging.FileHandler,
-            )
-            log_format = nearest_file_handler.formatter._fmt
-        except Exception:
-            log_format = '%(asctime)s | %(levelname)-5s | %(name)s | %(message)s'
-
-        logging.basicConfig(
-            filename=log_filename,
-            filemode='w',
-            level=log_level,
-            format=log_format,
-            force=True,
-        )
-        log = logging.getLogger(__name__)
->>>>>>> 0dd77db8
 
         daemon_pid = os.getpid()
         log.info(f'{target_pid=} {daemon_pid=} {log_level=} {rank=} {world_size=}')

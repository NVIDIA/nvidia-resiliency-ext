--- conflicted
+++ resolved
@@ -351,72 +351,4 @@
     if rank in ranks_to_inject:
         log.info(f'{seed=} {num_ranks_to_inject=} {ranks_to_inject=} ' f'{fault=} {delay=:.3f}')
 
-<<<<<<< HEAD
-        if fault == Fault.ASYNC_EXC:
-            thread = threading.Thread(
-                target=async_raise_exception,
-                args=(threading.main_thread().ident, delay, callback),
-                daemon=True,
-            )
-            thread.start()
-        elif fault == Fault.SIGNAL_EXC:
-            signal.signal(signal.SIGUSR1, termination_signal_handler)
-            p = ctx.Process(
-                target=send_signal,
-                args=(os.getpid(), signal.SIGUSR1, delay, callback),
-                daemon=True,
-            )
-            p.start()
-        elif fault == Fault.GPU_ERROR:
-            thread = threading.Thread(
-                target=raise_gpu_error,
-                args=(delay, callback),
-                daemon=True,
-            )
-            thread.start()
-        elif fault == Fault.LOCK_GIL:
-            thread = threading.Thread(target=lock_gil, args=(delay, callback), daemon=True)
-            thread.start()
-        elif fault == Fault.GPU_SLEEP:
-            device = get_current_device()
-            thread = threading.Thread(target=gpu_sleep, args=(delay, device, callback), daemon=True)
-            thread.start()
-        elif fault == Fault.SEGFAULT:
-            thread = threading.Thread(target=segfault, args=(delay, callback), daemon=True)
-            thread.start()
-        elif fault == Fault.OS_ABORT:
-            thread = threading.Thread(target=abort, args=(delay, callback), daemon=True)
-            thread.start()
-        elif fault == Fault.SIGKILL:
-            p = ctx.Process(
-                target=send_signal,
-                args=(os.getpid(), signal.SIGKILL, delay, callback),
-                daemon=True,
-            )
-            p.start()
-        elif fault == Fault.SIGTERM:
-            p = ctx.Process(
-                target=send_signal,
-                args=(os.getpid(), signal.SIGTERM, delay, callback),
-                daemon=True,
-            )
-            p.start()
-        elif fault == Fault.SIGINT:
-            p = ctx.Process(
-                target=send_signal,
-                args=(os.getpid(), signal.SIGINT, delay, callback),
-                daemon=True,
-            )
-            p.start()
-        elif fault == Fault.SIGSTOP:
-            p = ctx.Process(
-                target=send_signal,
-                args=(os.getpid(), signal.SIGSTOP, delay, callback),
-                daemon=True,
-            )
-            p.start()
-        else:
-            raise RuntimeError
-=======
-        dispatch_fault_injection(fault, delay, callback)
->>>>>>> 96928125
+        dispatch_fault_injection(fault, delay, callback)
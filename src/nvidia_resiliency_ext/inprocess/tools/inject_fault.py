--- conflicted
+++ resolved
@@ -197,15 +197,8 @@
             thread = threading.Thread(target=lock_gil, args=(delay, callback), daemon=True)
             thread.start()
         elif fault == Fault.GPU_SLEEP:
-<<<<<<< HEAD
             device = get_current_device()
-            thread = threading.Thread(
-                target=gpu_sleep, args=(delay, device, callback), daemon=True
-            )
-=======
-            device = torch.cuda.current_device()
             thread = threading.Thread(target=gpu_sleep, args=(delay, device, callback), daemon=True)
->>>>>>> e7e7a05a
             thread.start()
         elif fault == Fault.SEGFAULT:
             thread = threading.Thread(target=segfault, args=(delay, callback), daemon=True)
